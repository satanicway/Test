#!/usr/bin/env python3
"""Simplified board game simulator demonstrating card effects and monster
abilities. Not a full implementation of the board game rules but shows how
heroes, fate, vulnerability, and a few special effects interact.
"""

from __future__ import annotations

import random
from dataclasses import dataclass, field
from enum import Enum, auto
from typing import List, Callable, Optional, Dict, Any, Tuple

RNG = random.Random()

def d8() -> int:
    return RNG.randint(1, 8)

# Enumerations
  
class CardType(Enum):
    MELEE = auto()
    RANGED = auto()
    UTIL = auto()

class Element(Enum):
    BRUTAL = "B"
    PRECISE = "P"
    DIVINE = "D"
    ARCANE = "A"
    SPIRITUAL = "S"
    NONE = "-"

# Data structures


@dataclass
class Card:
    name: str
    ctype: CardType
    dice: int = 0
    element: Element = Element.NONE
    armor: int = 0
    effect: Optional[Callable[["Hero", Dict], None]] = None
    persistent: Optional[str] = None  # "combat" or "exchange"
    hymn: bool = False
    multi: bool = False  # attack targets all enemies


@dataclass
class Deck:
    cards: List[Card]
    hand: List[Card] = field(default_factory=list)
    disc: List[Card] = field(default_factory=list)
    MAX_HAND: int = 7

    def shuffle(self) -> None:
        RNG.shuffle(self.cards)

    def draw(self, n: int) -> None:
        for _ in range(n):
            if len(self.hand) >= self.MAX_HAND:
                break
            if not self.cards:
                RNG.shuffle(self.disc)
                self.cards, self.disc = self.disc, []
                if not self.cards:
                    break
            self.hand.append(self.cards.pop())

    def pop_first(self, ctype: CardType) -> Optional[Card]:
        for i, c in enumerate(self.hand):
            if c.ctype == ctype:
                return self.hand.pop(i)
        return None

FATE_MAX = 10

def roll_hits(
    num_dice: int,
    defense: int,
    mod: int = 0,
    *,
    hero: Optional["Hero"] = None,
    element: "Element" = None,
    vulnerability: "Element" = None,
    ctx: Optional[Dict[str, Any]] = None,
) -> int:
    """Roll ``num_dice`` d8 and count hits against ``defense``.

    Dice that match ``vulnerability`` deal double damage. If ``hero`` is
    supplied, allow rerolls by spending Fate when below the defense threshold.
    Heroes only spend Fate while above 3 points (or 5 for Brynhild).
    """
    ctx = ctx or {}
    dmg = 0
    for _ in range(num_dice):
        r = max(1, min(8, d8() + mod))
        while (
            hero is not None
            and not ctx.get("no_reroll")
            and r < defense
            and hero.fate > (5 if hero.name == "Brynhild" else 3)
            and hero.spend_fate(1)
        ):
            r = max(1, min(8, d8() + mod))
        if ctx.get("deny_heaven"):
            while r == 8:
                r = max(1, min(8, d8() + mod))
        if r >= defense:
            hit = 2 if r == 8 else 1
            if element is not None and element == vulnerability:
                hit *= 2
            dmg += hit
        elif ctx.get("curse_torment") and hero is not None and r in (1, 2):
            hero.hp -= 1
    return dmg

@dataclass
class Hero:
    name: str
    max_hp: int
    base_cards: List[Card]
    upg_cards: List[Card]
    fate: int = 0

    def reset(self) -> None:
        self.hp = self.max_hp
        self.fate = 0
        self.deck = Deck(self.base_cards[:])
        self.deck.shuffle()
        self.combat_effects: List[Tuple[Callable[["Hero", Dict], None], Card]] = []
        self.exchange_effects: List[Tuple[Callable[["Hero", Dict], None], Card]] = []
        self.active_hymns: List[Card] = []
        self.armor_pool = 0

    def gain_fate(self, n: int = 1) -> None:
        """Increase fate up to ``FATE_MAX``."""
        self.fate = min(FATE_MAX, self.fate + n)

    def spend_fate(self, n: int = 1) -> bool:
        """Spend ``n`` fate if available, returning True on success."""
        if self.fate >= n:
            self.fate -= n
            return True
        return False

# Utility

def gain_armor(amount: int) -> Callable[[Hero, Dict], None]:
    return lambda hero, ctx: setattr(hero, "armor_pool", hero.armor_pool + amount)

# [Combat] enemy loses 1 HP per attack you resolve

def lion_strangler_fx(hero: Hero, ctx: Dict) -> None:
    if ctx.get("current_target") is not None and ctx["enemies"]:
        ctx["enemies"][0].hp -= 1
        if ctx["enemies"][0].hp <= 0:
            ctx["enemies"].pop(0)

# [Exchange] +1 damage to other attacks

def sky_javelin_fx(hero: Hero, ctx: Dict) -> None:
    ctx["dmg_bonus"] = ctx.get("dmg_bonus", 0) + 1

# Remove all active Hymn effects
def end_hymns_fx(hero: Hero, ctx: Dict) -> None:
    hero.active_hymns.clear()
    hero.combat_effects = [ef for ef in hero.combat_effects if not ef[1].hymn]
    hero.exchange_effects = [ef for ef in hero.exchange_effects if not ef[1].hymn]

# Card constructor

def atk(
    name: str,
    ctype: CardType,
    dice: int,
    element: Element = Element.NONE,
    armor: int = 0,
    effect: Optional[Callable[[Hero, Dict], None]] = None,
    persistent: Optional[str] = None,
    hymn: bool = False,
    multi: bool = False,
) -> Card:
    return Card(name, ctype, dice, element, armor, effect, persistent, hymn, multi)

# Hero decks (incomplete)
herc_base = [
    atk("Pillar", CardType.MELEE, 2, Element.BRUTAL),
    atk("Pillar", CardType.MELEE, 2, Element.BRUTAL),
    atk("Strangler", CardType.MELEE, 1, Element.BRUTAL, effect=lion_strangler_fx,
        persistent="combat"),
    atk("Heroism", CardType.MELEE, 1, Element.DIVINE, armor=1, effect=gain_armor(1)),
    atk("Heroism", CardType.MELEE, 1, Element.DIVINE, armor=1, effect=gain_armor(1)),
    atk("Javelin", CardType.RANGED, 2, Element.DIVINE, effect=sky_javelin_fx,
        persistent="exchange"),
    atk("Spin", CardType.MELEE, 1, Element.PRECISE, multi=True),
    atk("Spin", CardType.MELEE, 1, Element.PRECISE, multi=True),
    atk("Atlas", CardType.UTIL, 0, armor=3, effect=gain_armor(3)),
    atk("Atlas", CardType.UTIL, 0, armor=3, effect=gain_armor(3)),
]
hercules = Hero("Hercules", 25, herc_base, [])

mer_base = [
    atk("Volley", CardType.RANGED, 1, Element.ARCANE, multi=True),
    atk("Volley", CardType.RANGED, 1, Element.ARCANE, multi=True),
    atk("Warden", CardType.MELEE, 1, Element.ARCANE, armor=2, effect=gain_armor(2)),
    atk("Warden", CardType.MELEE, 1, Element.ARCANE, armor=2, effect=gain_armor(2)),
    atk("Weaver", CardType.RANGED, 1, Element.DIVINE),
    atk("Weaver", CardType.RANGED, 1, Element.DIVINE),
    atk("Staff", CardType.MELEE, 1, Element.PRECISE),
    atk("Mists", CardType.RANGED, 1, Element.SPIRITUAL),
    atk("Mists", CardType.RANGED, 1, Element.SPIRITUAL),
    atk("Circle", CardType.RANGED, 1, Element.SPIRITUAL),
]
merlin = Hero("Merlin", 15, mer_base, [])

mus_base = [
    atk("Swallow", CardType.MELEE, 1, Element.PRECISE),
    atk("Swallow", CardType.MELEE, 1, Element.PRECISE),
    atk("Cross", CardType.MELEE, 2, Element.PRECISE, multi=True),
    atk("Cross", CardType.MELEE, 2, Element.PRECISE, multi=True),
    atk("Heaven", CardType.MELEE, 2, Element.BRUTAL),
    atk("Heaven", CardType.MELEE, 2, Element.BRUTAL),
    atk("Parry", CardType.MELEE, 1, Element.SPIRITUAL, armor=1, effect=gain_armor(1)),
    atk("Parry", CardType.MELEE, 1, Element.SPIRITUAL, armor=1, effect=gain_armor(1)),
    atk("Guard", CardType.UTIL, 0),
    atk("Focus", CardType.MELEE, 1, Element.ARCANE),
]
musashi = Hero("Musashi", 20, mus_base, [])

bryn_base = [
    atk("Descent", CardType.MELEE, 1, Element.SPIRITUAL),
    atk("Descent", CardType.MELEE, 1, Element.SPIRITUAL),
    atk("Piercer", CardType.RANGED, 1, Element.SPIRITUAL),
    atk("Shields", CardType.UTIL, 0, hymn=True, persistent="combat"),
    atk("Shields", CardType.UTIL, 0, hymn=True, persistent="combat"),
    atk("Storms", CardType.UTIL, 0, effect=end_hymns_fx),
    atk("Thrust", CardType.MELEE, 1, Element.PRECISE),
    atk("Thrust", CardType.MELEE, 1, Element.PRECISE),
    atk("Spear", CardType.MELEE, 1, Element.BRUTAL),
    atk("Spear", CardType.MELEE, 1, Element.BRUTAL),
]
brynhild = Hero("Brynhild", 18, bryn_base, [])

HEROES = [hercules, merlin, musashi, brynhild]

@dataclass
class EnemyType:
    name: str
    hp: int
    defense: int
    bands: List[int]
    vulnerability: Element
    ability: Optional[str] = None


@dataclass
class Enemy:
    """Instance of a monster encountered in combat."""

    hp: int
    defense: int
    vulnerability: Element
    traits: Dict[str, Any] = field(default_factory=dict)

def make_wave(enemy: EnemyType, count: int) -> Dict:
    monsters = [
        Enemy(
            hp=enemy.hp,
            defense=enemy.defense,
            vulnerability=enemy.vulnerability,
            traits={"name": enemy.name, "ability": enemy.ability},
        )
        for _ in range(count)
    ]
    return {"enemies": monsters, "enemy_type": enemy, "enemy_total": count}

BASIC_WAVES = [
<<<<<<< HEAD
    (EnemyType("Spinner", 1, 4, [1, 0, 1, 0], Element.SPIRITUAL, "web-slinger"), 3),
    (EnemyType("Soldier", 2, 5, [1, 1, 1, 2], Element.PRECISE, "dark-phalanx"), 3),
    (EnemyType("Priest", 2, 3, [0, 0, 1, 1], Element.ARCANE, "power-of-death"), 3),
    (EnemyType("Dryad", 2, 4, [0, 0, 1, 1], Element.BRUTAL, "cursed-thorns"), 3),
    (EnemyType("Minotaur", 4, 3, [0, 0, 1, 3], Element.PRECISE, "cleaving-stomp"), 2),
    (EnemyType("Wizard", 2, 3, [0, 1, 1, 3], Element.BRUTAL, "curse-torment"), 2),
    (EnemyType("Banshee", 3, 5, [0, 0, 1, 2], Element.DIVINE, "ghostly"), 2),
    (EnemyType("Gryphon", 4, 5, [0, 1, 3, 4], Element.SPIRITUAL, "aerial-combat"), 1),
    (EnemyType("Treant", 7, 6, [0, 1, 1, 4], Element.DIVINE, "power-sap"), 1),
    (EnemyType("Angel", 5, 5, [0, 1, 2, 5], Element.ARCANE, "corrupted-destiny"), 1),
=======
    (
        EnemyType("Spinner", 1, 4, [1,0,1,0], Element.SPIRITUAL, ability="web-slinger"),
        3,
    ),
    (
        EnemyType("Soldier", 2, 5, [1,1,1,2], Element.PRECISE, ability="dark-phalanx"),
        3,
    ),
    (
        EnemyType("Banshee", 4, 5, [0,0,1,3], Element.DIVINE, ability="banshee-wail"),
        2,
    ),
>>>>>>> a66ed132
]

def apply_persistent(hero: Hero, ctx: Dict) -> None:
    if ctx.get("silence"):
        return
    for fx, _ in hero.combat_effects:
        fx(hero, ctx)
    for fx, _ in hero.exchange_effects:
        fx(hero, ctx)

def resolve_attack(hero: Hero, card: Card, ctx: Dict) -> None:
    dmg_bonus = ctx.get("dmg_bonus", 0)
    if not ctx["enemies"]:
        return
<<<<<<< HEAD
    targets = ctx["enemies"][:] if card.multi else [ctx["enemies"][0]]
    soldiers = sum(1 for m in ctx["enemies"] if m.traits.get("ability") == "dark-phalanx")
    roots = any(m.traits.get("ability") == "roots-despair" for m in ctx["enemies"])
    curse = any(m.traits.get("ability") == "curse-torment" for m in ctx["enemies"])
    for e in targets:
        mod = 0
        if card.ctype == CardType.MELEE and e.traits.get("ability") == "aerial-combat":
            mod -= 1
        ctx_r = {
            "no_reroll": ctx.get("no_reroll"),
            "deny_heaven": e.traits.get("ability") == "denied-heaven",
            "curse_torment": curse,
        }
        hits = roll_hits(
            card.dice,
            e.defense,
            mod,
            hero=hero,
            element=card.element,
            vulnerability=e.vulnerability,
            ctx=ctx_r,
        )
        if hits == 0 and roots:
            hero.hp -= 1
            if hero.hp <= 0:
                return
        dmg = hits + dmg_bonus
        if card.multi and e.traits.get("ability") == "dark-phalanx" and soldiers >= 2:
            dmg = max(1, dmg - 1)
        if e.traits.get("ability") == "ephemeral-wings":
            if ctx.get("no_dmg_to_gryphon"):
                dmg = 0
                ctx["no_dmg_to_gryphon"] = False
            elif dmg > 0:
                ctx["no_dmg_to_gryphon"] = True
        if e.traits.get("ability") == "void-barrier" and dmg > 0:
            elems = e.traits.setdefault("elements", set())
            if card.element not in elems and card.element != Element.NONE:
                elems.add(card.element)
                e.traits["armor"] = e.traits.get("armor", 0) + 1
            dmg = max(0, dmg - e.traits.get("armor", 0))
        if e.traits.get("ability") == "spiked-armor" and dmg >= 3:
            hero.hp -= 1
            if hero.hp <= 0:
                return
        e.hp -= dmg
        if e.traits.get("ability") == "banshee-wail":
            ctx["banshee_dice"] = ctx.get("banshee_dice", 0) + card.dice
        if e.hp <= 0:
            ctx["enemies"].remove(e)
    if card.effect and not ctx.get("silence"):
=======
    if card.multi:
        # roll once and apply to all
        dmg = roll_hits(
            card.dice,
            ctx["enemies"][0].defense,
            hero=hero,
            element=card.element,
            vulnerability=ctx["enemies"][0].vulnerability,
        ) + dmg_bonus
        for e in ctx["enemies"][:]:
            apply = dmg
            if (
                e.traits.get("ability") == "dark-phalanx"
                and sum(1 for m in ctx["enemies"] if m.traits.get("ability") == "dark-phalanx") >= 2
            ):
                apply = max(1, apply - 1)
            e.hp -= apply
            if e.traits.get("ability") == "banshee-wail":
                ctx["banshee_dice"] = ctx.get("banshee_dice", 0) + card.dice
            if e.hp <= 0:
                ctx["enemies"].remove(e)
    else:
        target = ctx["enemies"][0]
        dmg = roll_hits(
            card.dice,
            target.defense,
            hero=hero,
            element=card.element,
            vulnerability=target.vulnerability,
        ) + dmg_bonus
        if target.traits.get("ability") == "banshee-wail":
            ctx["banshee_dice"] = ctx.get("banshee_dice", 0) + card.dice
        target.hp -= dmg
        if target.hp <= 0:
            ctx["enemies"].pop(0)
    if card.effect:
>>>>>>> a66ed132
        ctx["current_target"] = ctx["enemies"][0] if ctx["enemies"] else None
        card.effect(hero, ctx)


def monster_attack(hero: Hero, ctx: Dict) -> None:
    band = ctx["enemy_type"].bands
    val = band[(d8() - 1) // 2]
    raw = val * len(ctx["enemies"])
    if ctx["enemy_type"].ability == "power-of-death":
        dead = ctx.get("enemy_total", 0) - len(ctx["enemies"])
        raw += dead * len(ctx["enemies"])
    if ctx["enemy_type"].ability == "enrage":
        enraged = sum(1 for e in ctx["enemies"] if e.hp <= 3)
        raw += val * enraged
    soak = min(hero.armor_pool, raw)
    hero.armor_pool -= soak
    hero.hp -= max(0, raw - soak)

def fight_one(hero: Hero) -> bool:
    hero.reset()
    hero.deck.draw(RNG.choice([3, 4]))
    for enemy, count in BASIC_WAVES:
        ctx = make_wave(enemy, count)
        ctx['banshee_dice'] = 0
<<<<<<< HEAD
        for exch in range(4):
            if exch == 3 and ctx['enemy_type'].ability == 'ghostly':
                ctx['enemies'].clear()
                break
=======
        for exch in range(3):
>>>>>>> a66ed132
            hero.exchange_effects.clear()
            hero.armor_pool = 0
            if exch:
                draw_n = 1
                if any(e.traits.get('ability') == 'sticky-web' for e in ctx['enemies']):
                    draw_n = max(0, draw_n - 1)
                hero.deck.draw(draw_n)
            if any(e.traits.get('ability') == 'corrupted-destiny' for e in ctx['enemies']):
                hero.fate = max(0, hero.fate - 2)
            ctx['silence'] = any(e.traits.get('ability') == 'silence' for e in ctx['enemies'])
            ctx['no_reroll'] = any(e.traits.get('ability') == 'disturbed-flow' for e in ctx['enemies'])
            ctx.pop("dmg_bonus", None)
            apply_persistent(hero, ctx)
            while True:
                c = hero.deck.pop_first(CardType.UTIL)
                if not c:
                    break
                hero.armor_pool += c.armor
                if c.effect:
                    c.effect(hero, ctx)
                if c.persistent == "combat" and c.effect:
                    hero.combat_effects.append((c.effect, c))
                elif c.persistent == "exchange" and c.effect:
                    hero.exchange_effects.append((c.effect, c))
                if c.hymn:
                    hero.active_hymns.append(c)
                hero.deck.disc.append(c)
            delayed_ranged: List[Card] = []
            while ctx["enemies"]:
                c = hero.deck.pop_first(CardType.RANGED)
                if not c:
                    break
                if ctx["enemy_type"].ability == "web-slinger":
                    delayed_ranged.append(c)
                    continue
                resolve_attack(hero, c, ctx)
                if c.persistent == "combat" and c.effect:
                    hero.combat_effects.append((c.effect, c))
                elif c.persistent == "exchange" and c.effect:
                    hero.exchange_effects.append((c.effect, c))
                if c.hymn:
                    hero.active_hymns.append(c)
                hero.deck.disc.append(c)
            if not ctx["enemies"]:
                break
            monster_attack(hero, ctx)
            if hero.hp <= 0:
                return False
            # delayed ranged attacks are executed now if web slinger was active
            for c in delayed_ranged:
                if not ctx["enemies"]:
                    break
                resolve_attack(hero, c, ctx)
                if c.hymn:
                    hero.active_hymns.append(c)
                hero.deck.disc.append(c)
            delayed_ranged.clear()
            while ctx["enemies"]:
                c = hero.deck.pop_first(CardType.MELEE)
                if not c:
                    break
                resolve_attack(hero, c, ctx)
                if c.persistent == "combat" and c.effect:
                    hero.combat_effects.append((c.effect, c))
                elif c.persistent == "exchange" and c.effect:
                    hero.exchange_effects.append((c.effect, c))
                if c.hymn:
                    hero.active_hymns.append(c)
                hero.deck.disc.append(c)
            if not ctx["enemies"]:
                break
<<<<<<< HEAD
            if hero.armor_pool > 0 and any(e.traits.get('ability') == 'cursed-thorns' for e in ctx['enemies']):
                hero.hp -= hero.armor_pool
                hero.armor_pool = 0
                if hero.hp <= 0:
                    return False
            if any(e.traits.get('ability') == 'power-sap' for e in ctx['enemies']):
                if hero.combat_effects:
                    hero.combat_effects.pop()
                    for e in ctx['enemies']:
                        if e.traits.get('ability') == 'power-sap':
                            e.hp += 1
=======
>>>>>>> a66ed132
            # Banshee wail damage at end of exchange
            if (
                ctx["enemy_type"].ability == "banshee-wail"
                and ctx.get("banshee_dice", 0) >= 3
            ):
                hero.hp -= ctx["banshee_dice"] // 3
                ctx["banshee_dice"] = 0
                if hero.hp <= 0:
                    return False
        if ctx["enemies"] or hero.hp <= 0:
            return False
        hero.gain_fate(1)
        # gain upgrades placeholder
        hero.combat_effects.clear()
        hero.exchange_effects.clear()
        hero.active_hymns.clear()
    return True

if __name__ == "__main__":
    N = 20
    wins = sum(fight_one(random.choice(HEROES)) for _ in range(N))
    print("Win rate", wins/N)<|MERGE_RESOLUTION|>--- conflicted
+++ resolved
@@ -277,7 +277,6 @@
     return {"enemies": monsters, "enemy_type": enemy, "enemy_total": count}
 
 BASIC_WAVES = [
-<<<<<<< HEAD
     (EnemyType("Spinner", 1, 4, [1, 0, 1, 0], Element.SPIRITUAL, "web-slinger"), 3),
     (EnemyType("Soldier", 2, 5, [1, 1, 1, 2], Element.PRECISE, "dark-phalanx"), 3),
     (EnemyType("Priest", 2, 3, [0, 0, 1, 1], Element.ARCANE, "power-of-death"), 3),
@@ -288,20 +287,6 @@
     (EnemyType("Gryphon", 4, 5, [0, 1, 3, 4], Element.SPIRITUAL, "aerial-combat"), 1),
     (EnemyType("Treant", 7, 6, [0, 1, 1, 4], Element.DIVINE, "power-sap"), 1),
     (EnemyType("Angel", 5, 5, [0, 1, 2, 5], Element.ARCANE, "corrupted-destiny"), 1),
-=======
-    (
-        EnemyType("Spinner", 1, 4, [1,0,1,0], Element.SPIRITUAL, ability="web-slinger"),
-        3,
-    ),
-    (
-        EnemyType("Soldier", 2, 5, [1,1,1,2], Element.PRECISE, ability="dark-phalanx"),
-        3,
-    ),
-    (
-        EnemyType("Banshee", 4, 5, [0,0,1,3], Element.DIVINE, ability="banshee-wail"),
-        2,
-    ),
->>>>>>> a66ed132
 ]
 
 def apply_persistent(hero: Hero, ctx: Dict) -> None:
@@ -316,59 +301,6 @@
     dmg_bonus = ctx.get("dmg_bonus", 0)
     if not ctx["enemies"]:
         return
-<<<<<<< HEAD
-    targets = ctx["enemies"][:] if card.multi else [ctx["enemies"][0]]
-    soldiers = sum(1 for m in ctx["enemies"] if m.traits.get("ability") == "dark-phalanx")
-    roots = any(m.traits.get("ability") == "roots-despair" for m in ctx["enemies"])
-    curse = any(m.traits.get("ability") == "curse-torment" for m in ctx["enemies"])
-    for e in targets:
-        mod = 0
-        if card.ctype == CardType.MELEE and e.traits.get("ability") == "aerial-combat":
-            mod -= 1
-        ctx_r = {
-            "no_reroll": ctx.get("no_reroll"),
-            "deny_heaven": e.traits.get("ability") == "denied-heaven",
-            "curse_torment": curse,
-        }
-        hits = roll_hits(
-            card.dice,
-            e.defense,
-            mod,
-            hero=hero,
-            element=card.element,
-            vulnerability=e.vulnerability,
-            ctx=ctx_r,
-        )
-        if hits == 0 and roots:
-            hero.hp -= 1
-            if hero.hp <= 0:
-                return
-        dmg = hits + dmg_bonus
-        if card.multi and e.traits.get("ability") == "dark-phalanx" and soldiers >= 2:
-            dmg = max(1, dmg - 1)
-        if e.traits.get("ability") == "ephemeral-wings":
-            if ctx.get("no_dmg_to_gryphon"):
-                dmg = 0
-                ctx["no_dmg_to_gryphon"] = False
-            elif dmg > 0:
-                ctx["no_dmg_to_gryphon"] = True
-        if e.traits.get("ability") == "void-barrier" and dmg > 0:
-            elems = e.traits.setdefault("elements", set())
-            if card.element not in elems and card.element != Element.NONE:
-                elems.add(card.element)
-                e.traits["armor"] = e.traits.get("armor", 0) + 1
-            dmg = max(0, dmg - e.traits.get("armor", 0))
-        if e.traits.get("ability") == "spiked-armor" and dmg >= 3:
-            hero.hp -= 1
-            if hero.hp <= 0:
-                return
-        e.hp -= dmg
-        if e.traits.get("ability") == "banshee-wail":
-            ctx["banshee_dice"] = ctx.get("banshee_dice", 0) + card.dice
-        if e.hp <= 0:
-            ctx["enemies"].remove(e)
-    if card.effect and not ctx.get("silence"):
-=======
     if card.multi:
         # roll once and apply to all
         dmg = roll_hits(
@@ -405,7 +337,7 @@
         if target.hp <= 0:
             ctx["enemies"].pop(0)
     if card.effect:
->>>>>>> a66ed132
+ main
         ctx["current_target"] = ctx["enemies"][0] if ctx["enemies"] else None
         card.effect(hero, ctx)
 
@@ -430,14 +362,8 @@
     for enemy, count in BASIC_WAVES:
         ctx = make_wave(enemy, count)
         ctx['banshee_dice'] = 0
-<<<<<<< HEAD
-        for exch in range(4):
-            if exch == 3 and ctx['enemy_type'].ability == 'ghostly':
-                ctx['enemies'].clear()
-                break
-=======
         for exch in range(3):
->>>>>>> a66ed132
+ main
             hero.exchange_effects.clear()
             hero.armor_pool = 0
             if exch:
@@ -509,20 +435,7 @@
                 hero.deck.disc.append(c)
             if not ctx["enemies"]:
                 break
-<<<<<<< HEAD
-            if hero.armor_pool > 0 and any(e.traits.get('ability') == 'cursed-thorns' for e in ctx['enemies']):
-                hero.hp -= hero.armor_pool
-                hero.armor_pool = 0
-                if hero.hp <= 0:
-                    return False
-            if any(e.traits.get('ability') == 'power-sap' for e in ctx['enemies']):
-                if hero.combat_effects:
-                    hero.combat_effects.pop()
-                    for e in ctx['enemies']:
-                        if e.traits.get('ability') == 'power-sap':
-                            e.hp += 1
-=======
->>>>>>> a66ed132
+ main
             # Banshee wail damage at end of exchange
             if (
                 ctx["enemy_type"].ability == "banshee-wail"
