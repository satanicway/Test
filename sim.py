#!/usr/bin/env python3
"""Simplified board game simulator demonstrating card effects and monster
abilities. Not a full implementation of the board game rules but shows how
heroes, fate, vulnerability, and a few special effects interact.
"""

from __future__ import annotations

import random
from dataclasses import dataclass, field
from enum import Enum, auto
from typing import List, Callable, Optional, Dict, Any, Tuple

RNG = random.Random()

def d8() -> int:
    return RNG.randint(1, 8)

# Enumerations
  
class CardType(Enum):
    MELEE = auto()
    RANGED = auto()
    UTIL = auto()

class Element(Enum):
    BRUTAL = "B"
    PRECISE = "P"
    DIVINE = "D"
    ARCANE = "A"
    SPIRITUAL = "S"
    NONE = "-"

# Data structures


@dataclass
class Card:
    name: str
    ctype: CardType
    dice: int = 0
    element: Element = Element.NONE
    armor: int = 0
    effect: Optional[Callable[["Hero", Dict], None]] = None
    persistent: Optional[str] = None  # "combat" or "exchange"
    hymn: bool = False
    multi: bool = False  # attack targets all enemies
<<<<<<< HEAD

=======
>>>>>>> 35171c66

@dataclass
class Deck:
    cards: List[Card]
    hand: List[Card] = field(default_factory=list)
    disc: List[Card] = field(default_factory=list)
    MAX_HAND: int = 7

    def shuffle(self) -> None:
        RNG.shuffle(self.cards)

    def draw(self, n: int) -> None:
        for _ in range(n):
            if len(self.hand) >= self.MAX_HAND:
                break
            if not self.cards:
                RNG.shuffle(self.disc)
                self.cards, self.disc = self.disc, []
                if not self.cards:
                    break
            self.hand.append(self.cards.pop())

    def pop_first(self, ctype: CardType) -> Optional[Card]:
        for i, c in enumerate(self.hand):
            if c.ctype == ctype:
                return self.hand.pop(i)
        return None

FATE_MAX = 10

def roll_hits(
    num_dice: int,
    defense: int,
    mod: int = 0,
    *,
    hero: Optional["Hero"] = None,
    element: "Element" = None,
    vulnerability: "Element" = None,
<<<<<<< HEAD
    can_reroll: bool = True,
    deny_eight: bool = False,
    low_counter: Optional[List[int]] = None,
=======
    enemy_ability: Optional[str] = None,
    melee: bool = False,
    allow_reroll: bool = True,
>>>>>>> 35171c66
) -> int:
    """Roll ``num_dice`` d8 and count hits against ``defense``.

    Dice that match ``vulnerability`` deal double damage. If ``hero`` is
    supplied, allow rerolls by spending Fate when below the defense threshold.
    Heroes only spend Fate while above 3 points (or 5 for Brynhild).
    """
    dmg = 0
    penalty = -1 if melee and enemy_ability == "aerial-combat" else 0
    for _ in range(num_dice):
<<<<<<< HEAD
        r = max(1, min(8, d8() + mod))
        if deny_eight:
            while r == 8:
                r = max(1, min(8, d8() + mod))
=======
        r = d8()
        if enemy_ability == "denied-heaven":
            while r == 8:
                r = d8()
        r = max(1, min(8, r + mod + penalty))
>>>>>>> 35171c66
        while (
            allow_reroll
            and hero is not None
            and r < defense
            and can_reroll
            and hero.fate > (5 if hero.name == "Brynhild" else 3)
            and hero.spend_fate(1)
        ):
<<<<<<< HEAD
            r = max(1, min(8, d8() + mod))
            if deny_eight and r == 8:
                continue
        if low_counter is not None and r in (1, 2):
            low_counter[0] += 1
=======
            r = d8()
            if enemy_ability == "denied-heaven":
                while r == 8:
                    r = d8()
            r = max(1, min(8, r + mod + penalty))
        if enemy_ability == "curse-of-torment" and r in (1, 2) and hero is not None:
            hero.hp -= 1
>>>>>>> 35171c66
        if r >= defense:
            hit = 2 if r == 8 else 1
            if element is not None and element == vulnerability:
                hit *= 2
            dmg += hit
    return dmg

@dataclass
class Hero:
    name: str
    max_hp: int
    base_cards: List[Card]
    upg_cards: List[Card]
    fate: int = 0

    def reset(self) -> None:
        self.hp = self.max_hp
        self.fate = 0
        self.deck = Deck(self.base_cards[:])
        self.deck.shuffle()
        self.combat_effects: List[Tuple[Callable[["Hero", Dict], None], Card]] = []
        self.exchange_effects: List[Tuple[Callable[["Hero", Dict], None], Card]] = []
        self.active_hymns: List[Card] = []
        self.armor_pool = 0

    def gain_fate(self, n: int = 1) -> None:
        """Increase fate up to ``FATE_MAX``."""
        self.fate = min(FATE_MAX, self.fate + n)

    def spend_fate(self, n: int = 1) -> bool:
        """Spend ``n`` fate if available, returning True on success."""
        if self.fate >= n:
            self.fate -= n
            return True
        return False

# Utility

def gain_armor(amount: int) -> Callable[[Hero, Dict], None]:
    return lambda hero, ctx: setattr(hero, "armor_pool", hero.armor_pool + amount)

# [Combat] enemy loses 1 HP per attack you resolve

def lion_strangler_fx(hero: Hero, ctx: Dict) -> None:
    if ctx.get("current_target") is not None and ctx["enemies"]:
        ctx["enemies"][0].hp -= 1
        if ctx["enemies"][0].hp <= 0:
            ctx["enemies"].pop(0)

# [Exchange] +1 damage to other attacks

def sky_javelin_fx(hero: Hero, ctx: Dict) -> None:
    ctx["dmg_bonus"] = ctx.get("dmg_bonus", 0) + 1

# Remove all active Hymn effects
def end_hymns_fx(hero: Hero, ctx: Dict) -> None:
    hero.active_hymns.clear()
    hero.combat_effects = [ef for ef in hero.combat_effects if not ef[1].hymn]
    hero.exchange_effects = [ef for ef in hero.exchange_effects if not ef[1].hymn]

# Card constructor
def atk(
    name: str,
    ctype: CardType,
    dice: int,
    element: Element = Element.NONE,
    armor: int = 0,
    effect: Optional[Callable[[Hero, Dict], None]] = None,
    persistent: Optional[str] = None,
    hymn: bool = False,
    multi: bool = False,
) -> Card:
    return Card(name, ctype, dice, element, armor, effect, persistent, hymn, multi)

# Hero decks (incomplete)
herc_base = [
    atk("Pillar", CardType.MELEE, 2, Element.BRUTAL),
    atk("Pillar", CardType.MELEE, 2, Element.BRUTAL),
    atk("Strangler", CardType.MELEE, 1, Element.BRUTAL, effect=lion_strangler_fx,
        persistent="combat"),
    atk("Heroism", CardType.MELEE, 1, Element.DIVINE, armor=1, effect=gain_armor(1)),
    atk("Heroism", CardType.MELEE, 1, Element.DIVINE, armor=1, effect=gain_armor(1)),
    atk("Javelin", CardType.RANGED, 2, Element.DIVINE, effect=sky_javelin_fx,
        persistent="exchange"),
    atk("Spin", CardType.MELEE, 1, Element.PRECISE, multi=True),
    atk("Spin", CardType.MELEE, 1, Element.PRECISE, multi=True),
    atk("Atlas", CardType.UTIL, 0, armor=3, effect=gain_armor(3)),
    atk("Atlas", CardType.UTIL, 0, armor=3, effect=gain_armor(3)),
]
hercules = Hero("Hercules", 25, herc_base, [])

mer_base = [
    atk("Volley", CardType.RANGED, 1, Element.ARCANE, multi=True),
    atk("Volley", CardType.RANGED, 1, Element.ARCANE, multi=True),
    atk("Warden", CardType.MELEE, 1, Element.ARCANE, armor=2, effect=gain_armor(2)),
    atk("Warden", CardType.MELEE, 1, Element.ARCANE, armor=2, effect=gain_armor(2)),
    atk("Weaver", CardType.RANGED, 1, Element.DIVINE),
    atk("Weaver", CardType.RANGED, 1, Element.DIVINE),
    atk("Staff", CardType.MELEE, 1, Element.PRECISE),
    atk("Mists", CardType.RANGED, 1, Element.SPIRITUAL),
    atk("Mists", CardType.RANGED, 1, Element.SPIRITUAL),
    atk("Circle", CardType.RANGED, 1, Element.SPIRITUAL),
]
merlin = Hero("Merlin", 15, mer_base, [])

mus_base = [
    atk("Swallow", CardType.MELEE, 1, Element.PRECISE),
    atk("Swallow", CardType.MELEE, 1, Element.PRECISE),
    atk("Cross", CardType.MELEE, 2, Element.PRECISE, multi=True),
    atk("Cross", CardType.MELEE, 2, Element.PRECISE, multi=True),
    atk("Heaven", CardType.MELEE, 2, Element.BRUTAL),
    atk("Heaven", CardType.MELEE, 2, Element.BRUTAL),
    atk("Parry", CardType.MELEE, 1, Element.SPIRITUAL, armor=1, effect=gain_armor(1)),
    atk("Parry", CardType.MELEE, 1, Element.SPIRITUAL, armor=1, effect=gain_armor(1)),
    atk("Guard", CardType.UTIL, 0),
    atk("Focus", CardType.MELEE, 1, Element.ARCANE),
]
musashi = Hero("Musashi", 20, mus_base, [])

bryn_base = [
    atk("Descent", CardType.MELEE, 1, Element.SPIRITUAL),
    atk("Descent", CardType.MELEE, 1, Element.SPIRITUAL),
    atk("Piercer", CardType.RANGED, 1, Element.SPIRITUAL),
    atk("Shields", CardType.UTIL, 0, hymn=True, persistent="combat"),
    atk("Shields", CardType.UTIL, 0, hymn=True, persistent="combat"),
    atk("Storms", CardType.UTIL, 0, effect=end_hymns_fx),
    atk("Thrust", CardType.MELEE, 1, Element.PRECISE),
    atk("Thrust", CardType.MELEE, 1, Element.PRECISE),
    atk("Spear", CardType.MELEE, 1, Element.BRUTAL),
    atk("Spear", CardType.MELEE, 1, Element.BRUTAL),
]
brynhild = Hero("Brynhild", 18, bryn_base, [])

HEROES = [hercules, merlin, musashi, brynhild]

@dataclass
class EnemyType:
    name: str
    hp: int
    defense: int
    bands: List[int]
    vulnerability: Element
    ability: Optional[str] = None


@dataclass
class Enemy:
    """Instance of a monster encountered in combat."""

    hp: int
    defense: int
    vulnerability: Element
    traits: Dict[str, Any] = field(default_factory=dict)

def make_wave(enemy: EnemyType, count: int) -> Dict:
    monsters = [
        Enemy(
            hp=enemy.hp,
            defense=enemy.defense,
            vulnerability=enemy.vulnerability,
            traits={"name": enemy.name, "ability": enemy.ability},
        )
        for _ in range(count)
    ]
    return {"enemies": monsters, "enemy_type": enemy, "initial": count}

BASIC_WAVES = [
    (
        EnemyType("Spinner", 1, 4, [1,0,1,0], Element.SPIRITUAL, ability="web-slinger"),
        3,
    ),
    (
        EnemyType("Soldier", 2, 5, [1,1,1,2], Element.PRECISE, ability="dark-phalanx"),
        3,
    ),
    (
        EnemyType("Banshee", 4, 5, [0,0,1,3], Element.DIVINE, ability="banshee-wail"),
        2,
    ),
]

def apply_persistent(hero: Hero, ctx: Dict) -> None:
    if ctx["enemy_type"].ability == "silence":
        return
    for fx, _ in hero.combat_effects:
        fx(hero, ctx)
    for fx, _ in hero.exchange_effects:
        fx(hero, ctx)

def resolve_attack(hero: Hero, card: Card, ctx: Dict) -> None:
    dmg_bonus = ctx.get("dmg_bonus", 0)
    if not ctx["enemies"]:
        return
<<<<<<< HEAD
    targets = ctx["enemies"] if card.multi else ctx["enemies"][:1]
    if not targets:
        return
    mod = 0
    if card.ctype == CardType.MELEE and any(t.traits.get("ability") == "aerial-combat" for t in targets):
        mod -= 1
    low = [0]
    dmg = roll_hits(
        card.dice,
        targets[0].defense,
        mod=mod,
        hero=hero,
        element=card.element,
        vulnerability=targets[0].vulnerability,
        can_reroll=not ctx.get("no_reroll", False),
        deny_eight=ctx.get("denied_heaven", False),
        low_counter=low if any(t.traits.get("ability") == "curse-of-torment" for t in targets) else None,
    ) + dmg_bonus
    if low[0] and any(t.traits.get("ability") == "curse-of-torment" for t in targets):
        hero.hp -= low[0]
        if hero.hp <= 0:
            return
    for e in targets[:]:
        apply = dmg
        if (
            e.traits.get("ability") == "dark-phalanx"
            and sum(1 for m in ctx["enemies"] if m.traits.get("ability") == "dark-phalanx") >= 2
        ):
            apply = max(1, apply - 1)
        if e.traits.get("ability") == "ephemeral-wings" and ctx.get("gryphon_skip", False):
            apply = 0
            ctx["gryphon_skip"] = False
        if e.traits.get("ability") == "void-barrier":
            used = e.traits.setdefault("used_elements", set())
            if card.element != Element.NONE and card.element not in used:
                used.add(card.element)
                e.traits["armor"] = e.traits.get("armor", 0) + 1
            armor = min(e.traits.get("armor", 0), apply)
            apply -= armor
            e.traits["armor"] = e.traits.get("armor", 0) - armor
        if apply == 0 and e.traits.get("ability") == "roots-of-despair":
            hero.hp -= 1
            if hero.hp <= 0:
                return
        e.hp -= apply
        if e.traits.get("ability") == "banshee-wail":
            ctx["banshee_dice"] = ctx.get("banshee_dice", 0) + card.dice
        if e.traits.get("ability") == "ephemeral-wings" and apply > 0:
            ctx["gryphon_skip"] = True
        if apply >= 3 and e.traits.get("ability") == "spiked-armor":
            hero.hp -= 1
            if hero.hp <= 0:
                return
        if e.hp <= 0:
            if e.traits.get("ability") == "power-of-death":
                ctx["dead_priests"] = ctx.get("dead_priests", 0) + 1
            ctx["enemies"].remove(e)
    if card.effect:
=======
    ability = ctx["enemy_type"].ability
    allow_reroll = ability != "disturbed-flow"
    melee = card.ctype == CardType.MELEE
    block = ability == "ephemeral-wings" and ctx.get("block_next")
    dmg = 0 if block else roll_hits(
        card.dice,
        ctx["enemies"][0].defense,
        hero=hero,
        element=card.element,
        vulnerability=ctx["enemies"][0].vulnerability,
        enemy_ability=ability,
        melee=melee,
        allow_reroll=allow_reroll,
    ) + dmg_bonus
    if block:
        ctx["block_next"] = False
    targets = ctx["enemies"][:] if card.multi else [ctx["enemies"][0]]
    for e in targets[:]:
        apply = dmg
        if card.multi and ability == "dark-phalanx" and len(ctx["enemies"]) >= 2:
            apply = max(1, apply - 1)
        if ability == "void-barrier":
            if card.element != Element.NONE and card.element not in ctx.setdefault("vb_elements", set()):
                ctx["vb_elements"].add(card.element)
                ctx["void_armor"] = ctx.get("void_armor", 0) + 1
            reduce = min(ctx.get("void_armor", 0), apply)
            apply -= reduce
            ctx["void_armor"] = ctx.get("void_armor", 0) - reduce
        e.hp -= apply
        if ability == "banshee-wail":
            ctx["banshee_dice"] = ctx.get("banshee_dice", 0) + card.dice
        if e.hp <= 0:
            ctx["enemies"].remove(e)
    if ability == "spiked-armor" and dmg >= 3:
        hero.hp -= 1
    if ability == "ephemeral-wings" and dmg > 0:
        ctx["block_next"] = True
    if ability == "roots-of-despair" and dmg == 0:
        hero.hp -= 1
    if card.effect and not (ability == "silence" and card.persistent):
      
    if card.multi:
        # roll once and apply to all
        dmg = roll_hits(
            card.dice,
            ctx["enemies"][0].defense,
            hero=hero,
            element=card.element,
            vulnerability=ctx["enemies"][0].vulnerability,
        ) + dmg_bonus
        for e in ctx["enemies"][:]:
            apply = dmg
            if (
                e.traits.get("ability") == "dark-phalanx"
                and sum(1 for m in ctx["enemies"] if m.traits.get("ability") == "dark-phalanx") >= 2
            ):
                apply = max(1, apply - 1)
            e.hp -= apply
            if e.traits.get("ability") == "banshee-wail":
                ctx["banshee_dice"] = ctx.get("banshee_dice", 0) + card.dice
            if e.hp <= 0:
                ctx["enemies"].remove(e)
    else:
        target = ctx["enemies"][0]
        dmg = roll_hits(
            card.dice,
            target.defense,
            hero=hero,
            element=card.element,
            vulnerability=target.vulnerability,
        ) + dmg_bonus
        if target.traits.get("ability") == "banshee-wail":
            ctx["banshee_dice"] = ctx.get("banshee_dice", 0) + card.dice
        target.hp -= dmg
        if target.hp <= 0:
            ctx["enemies"].pop(0)
    if card.effect:
 main
>>>>>>> 35171c66
        ctx["current_target"] = ctx["enemies"][0] if ctx["enemies"] else None
        card.effect(hero, ctx)
        if card.persistent == "combat":
            hero.combat_effects.append((card.effect, card))
        elif card.persistent == "exchange":
            hero.exchange_effects.append((card.effect, card))
    if card.hymn:
        hero.active_hymns.append(card)


def monster_attack(hero: Hero, ctx: Dict) -> None:
    band = ctx["enemy_type"].bands
<<<<<<< HEAD
    count = len(ctx["enemies"])
    extra = 0
    if ctx["enemy_type"].ability == "enrage":
        extra = sum(1 for e in ctx["enemies"] if e.hp <= 3)
    raw = band[(d8() - 1) // 2] * (count + extra)
    if ctx["enemy_type"].ability == "power-of-death":
        raw += count * ctx.get("dead_priests", 0)
=======
    ability = ctx["enemy_type"].ability
    raw = band[(d8() - 1) // 2] * len(ctx["enemies"])
    if ability == "power-of-death":
        dead = ctx.get("initial", len(ctx["enemies"])) - len(ctx["enemies"])
        if dead > 0:
            raw += dead * len(ctx["enemies"])
>>>>>>> 35171c66
    soak = min(hero.armor_pool, raw)
    hero.armor_pool -= soak
    hero.hp -= max(0, raw - soak)
    if ability == "enrage" and ctx.get("extra_attack"):
        ctx["extra_attack"] = False
        monster_attack(hero, ctx)

def fight_one(hero: Hero) -> bool:
    hero.reset()
    hero.deck.draw(RNG.choice([3, 4]))
    for enemy, count in BASIC_WAVES:
        ctx = make_wave(enemy, count)
        ctx['banshee_dice'] = 0
<<<<<<< HEAD
        if enemy.ability == "disturbed-flow":
            ctx['no_reroll'] = True
        if enemy.ability == "denied-heaven":
            ctx['denied_heaven'] = True
        for exch in range(3):
            hero.exchange_effects.clear()
            hero.armor_pool = 0
            ctx['gryphon_skip'] = False
            if ctx["enemy_type"].ability == "corrupted-destiny" and ctx["enemies"]:
                hero.fate = max(0, hero.fate - 2)
            if exch:
                draw_amt = 1
                if ctx["enemy_type"].ability == "sticky-web":
=======
        ctx['vb_elements'] = set()
        ctx['void_armor'] = 0
main
        for exch in range(3):
            hero.exchange_effects.clear()
            hero.armor_pool = 0
            ctx['banshee_dice'] = 0
            ctx['vb_elements'] = set()
            ctx['void_armor'] = 0
            ctx['extra_attack'] = False
            if ctx['enemy_type'].ability == 'corrupted-destiny' and ctx['enemies']:
                hero.fate = max(0, hero.fate - 2)
            if ctx['enemy_type'].ability == 'enrage' and any(e.hp <= 3 for e in ctx['enemies']):
                ctx['extra_attack'] = True
            if exch:
                draw_amt = 1
                if ctx['enemy_type'].ability == 'sticky-web':
>>>>>>> 35171c66
                    draw_amt = max(0, draw_amt - 1)
                hero.deck.draw(draw_amt)
            ctx.pop("dmg_bonus", None)
            if ctx["enemy_type"].ability == "void-barrier":
                for e in ctx["enemies"]:
                    e.traits["armor"] = 0
                    e.traits["used_elements"] = set()
            apply_persistent(hero, ctx)
            while True:
                c = hero.deck.pop_first(CardType.UTIL)
                if not c:
                    break
                hero.armor_pool += c.armor
                if c.effect and not (
                    ctx["enemy_type"].ability == "silence" and c.persistent
                ):
                    c.effect(hero, ctx)
<<<<<<< HEAD
                if c.persistent == "combat" and c.effect and ctx["enemy_type"].ability != "silence":
                    hero.combat_effects.append((c.effect, c))
                elif c.persistent == "exchange" and c.effect and ctx["enemy_type"].ability != "silence":
                    hero.exchange_effects.append((c.effect, c))
=======
                if c.persistent and ctx["enemy_type"].ability != "silence" and c.effect:
                    if c.persistent == "combat":
                        hero.combat_effects.append((c.effect, c))
                    elif c.persistent == "exchange":
                        hero.exchange_effects.append((c.effect, c))
>>>>>>> 35171c66
                if c.hymn:
                    hero.active_hymns.append(c)
                hero.deck.disc.append(c)
            delayed_ranged: List[Card] = []
            while ctx["enemies"]:
                c = hero.deck.pop_first(CardType.RANGED)
                if not c:
                    break
                if ctx["enemy_type"].ability == "web-slinger":
                    delayed_ranged.append(c)
                    continue
                resolve_attack(hero, c, ctx)
<<<<<<< HEAD
                if c.persistent == "combat" and c.effect and ctx["enemy_type"].ability != "silence":
                    hero.combat_effects.append((c.effect, c))
                elif c.persistent == "exchange" and c.effect and ctx["enemy_type"].ability != "silence":
                    hero.exchange_effects.append((c.effect, c))
                if c.hymn:
                    hero.active_hymns.append(c)
=======
>>>>>>> 35171c66
                hero.deck.disc.append(c)
            if not ctx["enemies"]:
                break
            monster_attack(hero, ctx)
            if hero.hp <= 0:
                return False
            # delayed ranged attacks are executed now if web slinger was active
            for c in delayed_ranged:
                if not ctx["enemies"]:
                    break
                resolve_attack(hero, c, ctx)
                if c.hymn:
                    hero.active_hymns.append(c)
<<<<<<< HEAD
=======
main
>>>>>>> 35171c66
                hero.deck.disc.append(c)
            delayed_ranged.clear()
            while ctx["enemies"]:
                c = hero.deck.pop_first(CardType.MELEE)
                if not c:
                    break
                resolve_attack(hero, c, ctx)
<<<<<<< HEAD
                if c.persistent == "combat" and c.effect and ctx["enemy_type"].ability != "silence":
                    hero.combat_effects.append((c.effect, c))
                elif c.persistent == "exchange" and c.effect and ctx["enemy_type"].ability != "silence":
                    hero.exchange_effects.append((c.effect, c))
                if c.hymn:
                    hero.active_hymns.append(c)
                hero.deck.disc.append(c)
            if not ctx["enemies"]:
                break
=======
                hero.deck.disc.append(c)
            if not ctx["enemies"]:
                break
            ability = ctx["enemy_type"].ability
            if ability == "cursed-thorns" and ctx["enemies"] and hero.armor_pool > 0:
                hero.hp -= hero.armor_pool
            if ability == "power-sap" and hero.combat_effects:
                removed = RNG.choice(hero.combat_effects)
                hero.combat_effects.remove(removed)
                if ctx["enemies"]:
                    ctx["enemies"][0].hp += 1
            if ability == "banshee-wail" and ctx.get("banshee_dice", 0) >= 3:
>>>>>>> 35171c66
            # Banshee wail damage at end of exchange
            if (
                ctx["enemy_type"].ability == "banshee-wail"
                and ctx.get("banshee_dice", 0) >= 3
            ):
<<<<<<< HEAD
=======
 main
>>>>>>> 35171c66
                hero.hp -= ctx["banshee_dice"] // 3
                ctx["banshee_dice"] = 0
                if hero.hp <= 0:
                    return False
<<<<<<< HEAD
            if ctx["enemy_type"].ability == "power-sap" and hero.combat_effects:
                hero.combat_effects.pop(RNG.randrange(len(hero.combat_effects)))
                if ctx["enemies"]:
                    ctx["enemies"][0].hp += 1
            if ctx["enemy_type"].ability == "cursed-thorns" and hero.armor_pool > 0:
                hero.hp -= hero.armor_pool
                if hero.hp <= 0:
                    return False
            # leftover armor removed after thorns
            hero.armor_pool = 0
=======
>>>>>>> 35171c66
        if ctx["enemies"] or hero.hp <= 0:
            return False
        hero.gain_fate(1)
        # gain upgrades placeholder
        hero.combat_effects.clear()
        hero.exchange_effects.clear()
        hero.active_hymns.clear()
    return True

if __name__ == "__main__":
    N = 20
    wins = sum(fight_one(random.choice(HEROES)) for _ in range(N))
    print("Win rate", wins/N)<|MERGE_RESOLUTION|>--- conflicted
+++ resolved
@@ -45,10 +45,6 @@
     persistent: Optional[str] = None  # "combat" or "exchange"
     hymn: bool = False
     multi: bool = False  # attack targets all enemies
-<<<<<<< HEAD
-
-=======
->>>>>>> 35171c66
 
 @dataclass
 class Deck:
@@ -87,15 +83,10 @@
     hero: Optional["Hero"] = None,
     element: "Element" = None,
     vulnerability: "Element" = None,
-<<<<<<< HEAD
-    can_reroll: bool = True,
-    deny_eight: bool = False,
-    low_counter: Optional[List[int]] = None,
-=======
     enemy_ability: Optional[str] = None,
     melee: bool = False,
     allow_reroll: bool = True,
->>>>>>> 35171c66
+main
 ) -> int:
     """Roll ``num_dice`` d8 and count hits against ``defense``.
 
@@ -106,18 +97,12 @@
     dmg = 0
     penalty = -1 if melee and enemy_ability == "aerial-combat" else 0
     for _ in range(num_dice):
-<<<<<<< HEAD
-        r = max(1, min(8, d8() + mod))
-        if deny_eight:
-            while r == 8:
-                r = max(1, min(8, d8() + mod))
-=======
         r = d8()
         if enemy_ability == "denied-heaven":
             while r == 8:
                 r = d8()
         r = max(1, min(8, r + mod + penalty))
->>>>>>> 35171c66
+main
         while (
             allow_reroll
             and hero is not None
@@ -126,13 +111,6 @@
             and hero.fate > (5 if hero.name == "Brynhild" else 3)
             and hero.spend_fate(1)
         ):
-<<<<<<< HEAD
-            r = max(1, min(8, d8() + mod))
-            if deny_eight and r == 8:
-                continue
-        if low_counter is not None and r in (1, 2):
-            low_counter[0] += 1
-=======
             r = d8()
             if enemy_ability == "denied-heaven":
                 while r == 8:
@@ -140,7 +118,7 @@
             r = max(1, min(8, r + mod + penalty))
         if enemy_ability == "curse-of-torment" and r in (1, 2) and hero is not None:
             hero.hp -= 1
->>>>>>> 35171c66
+main
         if r >= defense:
             hit = 2 if r == 8 else 1
             if element is not None and element == vulnerability:
@@ -285,7 +263,6 @@
     vulnerability: Element
     ability: Optional[str] = None
 
-
 @dataclass
 class Enemy:
     """Instance of a monster encountered in combat."""
@@ -334,7 +311,6 @@
     dmg_bonus = ctx.get("dmg_bonus", 0)
     if not ctx["enemies"]:
         return
-<<<<<<< HEAD
     targets = ctx["enemies"] if card.multi else ctx["enemies"][:1]
     if not targets:
         return
@@ -393,7 +369,6 @@
                 ctx["dead_priests"] = ctx.get("dead_priests", 0) + 1
             ctx["enemies"].remove(e)
     if card.effect:
-=======
     ability = ctx["enemy_type"].ability
     allow_reroll = ability != "disturbed-flow"
     melee = card.ctype == CardType.MELEE
@@ -472,7 +447,6 @@
             ctx["enemies"].pop(0)
     if card.effect:
  main
->>>>>>> 35171c66
         ctx["current_target"] = ctx["enemies"][0] if ctx["enemies"] else None
         card.effect(hero, ctx)
         if card.persistent == "combat":
@@ -485,7 +459,6 @@
 
 def monster_attack(hero: Hero, ctx: Dict) -> None:
     band = ctx["enemy_type"].bands
-<<<<<<< HEAD
     count = len(ctx["enemies"])
     extra = 0
     if ctx["enemy_type"].ability == "enrage":
@@ -493,14 +466,13 @@
     raw = band[(d8() - 1) // 2] * (count + extra)
     if ctx["enemy_type"].ability == "power-of-death":
         raw += count * ctx.get("dead_priests", 0)
-=======
     ability = ctx["enemy_type"].ability
     raw = band[(d8() - 1) // 2] * len(ctx["enemies"])
     if ability == "power-of-death":
         dead = ctx.get("initial", len(ctx["enemies"])) - len(ctx["enemies"])
         if dead > 0:
             raw += dead * len(ctx["enemies"])
->>>>>>> 35171c66
+ main
     soak = min(hero.armor_pool, raw)
     hero.armor_pool -= soak
     hero.hp -= max(0, raw - soak)
@@ -514,7 +486,7 @@
     for enemy, count in BASIC_WAVES:
         ctx = make_wave(enemy, count)
         ctx['banshee_dice'] = 0
-<<<<<<< HEAD
+aciabh-codex/implement-game-logic-for-hero-cards-and-monsters
         if enemy.ability == "disturbed-flow":
             ctx['no_reroll'] = True
         if enemy.ability == "denied-heaven":
@@ -528,7 +500,7 @@
             if exch:
                 draw_amt = 1
                 if ctx["enemy_type"].ability == "sticky-web":
-=======
+
         ctx['vb_elements'] = set()
         ctx['void_armor'] = 0
 main
@@ -546,7 +518,7 @@
             if exch:
                 draw_amt = 1
                 if ctx['enemy_type'].ability == 'sticky-web':
->>>>>>> 35171c66
+ main
                     draw_amt = max(0, draw_amt - 1)
                 hero.deck.draw(draw_amt)
             ctx.pop("dmg_bonus", None)
@@ -564,18 +536,18 @@
                     ctx["enemy_type"].ability == "silence" and c.persistent
                 ):
                     c.effect(hero, ctx)
-<<<<<<< HEAD
+ aciabh-codex/implement-game-logic-for-hero-cards-and-monsters
                 if c.persistent == "combat" and c.effect and ctx["enemy_type"].ability != "silence":
                     hero.combat_effects.append((c.effect, c))
                 elif c.persistent == "exchange" and c.effect and ctx["enemy_type"].ability != "silence":
                     hero.exchange_effects.append((c.effect, c))
-=======
+
                 if c.persistent and ctx["enemy_type"].ability != "silence" and c.effect:
                     if c.persistent == "combat":
                         hero.combat_effects.append((c.effect, c))
                     elif c.persistent == "exchange":
                         hero.exchange_effects.append((c.effect, c))
->>>>>>> 35171c66
+ main
                 if c.hymn:
                     hero.active_hymns.append(c)
                 hero.deck.disc.append(c)
@@ -588,15 +560,15 @@
                     delayed_ranged.append(c)
                     continue
                 resolve_attack(hero, c, ctx)
-<<<<<<< HEAD
+ aciabh-codex/implement-game-logic-for-hero-cards-and-monsters
                 if c.persistent == "combat" and c.effect and ctx["enemy_type"].ability != "silence":
                     hero.combat_effects.append((c.effect, c))
                 elif c.persistent == "exchange" and c.effect and ctx["enemy_type"].ability != "silence":
                     hero.exchange_effects.append((c.effect, c))
                 if c.hymn:
                     hero.active_hymns.append(c)
-=======
->>>>>>> 35171c66
+
+ main
                 hero.deck.disc.append(c)
             if not ctx["enemies"]:
                 break
@@ -610,10 +582,10 @@
                 resolve_attack(hero, c, ctx)
                 if c.hymn:
                     hero.active_hymns.append(c)
-<<<<<<< HEAD
-=======
+ aciabh-codex/implement-game-logic-for-hero-cards-and-monsters
+
 main
->>>>>>> 35171c66
+ main
                 hero.deck.disc.append(c)
             delayed_ranged.clear()
             while ctx["enemies"]:
@@ -621,7 +593,7 @@
                 if not c:
                     break
                 resolve_attack(hero, c, ctx)
-<<<<<<< HEAD
+ aciabh-codex/implement-game-logic-for-hero-cards-and-monsters
                 if c.persistent == "combat" and c.effect and ctx["enemy_type"].ability != "silence":
                     hero.combat_effects.append((c.effect, c))
                 elif c.persistent == "exchange" and c.effect and ctx["enemy_type"].ability != "silence":
@@ -631,7 +603,7 @@
                 hero.deck.disc.append(c)
             if not ctx["enemies"]:
                 break
-=======
+
                 hero.deck.disc.append(c)
             if not ctx["enemies"]:
                 break
@@ -644,21 +616,18 @@
                 if ctx["enemies"]:
                     ctx["enemies"][0].hp += 1
             if ability == "banshee-wail" and ctx.get("banshee_dice", 0) >= 3:
->>>>>>> 35171c66
+ main
             # Banshee wail damage at end of exchange
             if (
                 ctx["enemy_type"].ability == "banshee-wail"
                 and ctx.get("banshee_dice", 0) >= 3
             ):
-<<<<<<< HEAD
-=======
- main
->>>>>>> 35171c66
+ main
                 hero.hp -= ctx["banshee_dice"] // 3
                 ctx["banshee_dice"] = 0
                 if hero.hp <= 0:
                     return False
-<<<<<<< HEAD
+aciabh-codex/implement-game-logic-for-hero-cards-and-monsters
             if ctx["enemy_type"].ability == "power-sap" and hero.combat_effects:
                 hero.combat_effects.pop(RNG.randrange(len(hero.combat_effects)))
                 if ctx["enemies"]:
@@ -669,8 +638,8 @@
                     return False
             # leftover armor removed after thorns
             hero.armor_pool = 0
-=======
->>>>>>> 35171c66
+
+ main
         if ctx["enemies"] or hero.hp <= 0:
             return False
         hero.gain_fate(1)
