--- conflicted
+++ resolved
@@ -45,7 +45,6 @@
     persistent: Optional[str] = None  # "combat" or "exchange"
     hymn: bool = False
     multi: bool = False  # attack targets all enemies
-
 
 @dataclass
 class Deck:
@@ -177,7 +176,6 @@
     hero.exchange_effects = [ef for ef in hero.exchange_effects if not ef[1].hymn]
 
 # Card constructor
-
 def atk(
     name: str,
     ctype: CardType,
@@ -310,7 +308,6 @@
     dmg_bonus = ctx.get("dmg_bonus", 0)
     if not ctx["enemies"]:
         return
-<<<<<<< HEAD
     ability = ctx["enemy_type"].ability
     allow_reroll = ability != "disturbed-flow"
     melee = card.ctype == CardType.MELEE
@@ -351,7 +348,7 @@
     if ability == "roots-of-despair" and dmg == 0:
         hero.hp -= 1
     if card.effect and not (ability == "silence" and card.persistent):
-=======
+      
     if card.multi:
         # roll once and apply to all
         dmg = roll_hits(
@@ -388,7 +385,7 @@
         if target.hp <= 0:
             ctx["enemies"].pop(0)
     if card.effect:
->>>>>>> a66ed132
+ main
         ctx["current_target"] = ctx["enemies"][0] if ctx["enemies"] else None
         card.effect(hero, ctx)
         if card.persistent == "combat":
@@ -420,11 +417,9 @@
     for enemy, count in BASIC_WAVES:
         ctx = make_wave(enemy, count)
         ctx['banshee_dice'] = 0
-<<<<<<< HEAD
         ctx['vb_elements'] = set()
         ctx['void_armor'] = 0
-=======
->>>>>>> a66ed132
+main
         for exch in range(3):
             hero.exchange_effects.clear()
             hero.armor_pool = 0
@@ -480,11 +475,9 @@
                 if not ctx["enemies"]:
                     break
                 resolve_attack(hero, c, ctx)
-<<<<<<< HEAD
-=======
                 if c.hymn:
                     hero.active_hymns.append(c)
->>>>>>> a66ed132
+main
                 hero.deck.disc.append(c)
             delayed_ranged.clear()
             while ctx["enemies"]:
@@ -495,7 +488,6 @@
                 hero.deck.disc.append(c)
             if not ctx["enemies"]:
                 break
-<<<<<<< HEAD
             ability = ctx["enemy_type"].ability
             if ability == "cursed-thorns" and ctx["enemies"] and hero.armor_pool > 0:
                 hero.hp -= hero.armor_pool
@@ -505,13 +497,12 @@
                 if ctx["enemies"]:
                     ctx["enemies"][0].hp += 1
             if ability == "banshee-wail" and ctx.get("banshee_dice", 0) >= 3:
-=======
             # Banshee wail damage at end of exchange
             if (
                 ctx["enemy_type"].ability == "banshee-wail"
                 and ctx.get("banshee_dice", 0) >= 3
             ):
->>>>>>> a66ed132
+ main
                 hero.hp -= ctx["banshee_dice"] // 3
                 ctx["banshee_dice"] = 0
                 if hero.hp <= 0:
