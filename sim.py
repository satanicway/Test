#!/usr/bin/env python3
"""Minimal board game simulator showing fate, armor, vulnerability and
persistent effects.
This version rewrites the broken previous script with a compact
implementation that still demonstrates the same mechanics."""

from __future__ import annotations
import random
from dataclasses import dataclass, field
from enum import Enum, auto
from typing import Callable, Dict, List, Optional, Tuple, Set

RNG = random.Random()

# Each enemy template stores its own damage band so the old per-wave
# ``BANDS`` table is no longer required.  Enemy lookups below provide the
# appropriate values for each wave.

def d8() -> int:
    return RNG.randint(1, 8)

# ---------------------------------------------------------------------------
# Enumerations
<<<<<<< HEAD
  
main
=======
# ---------------------------------------------------------------------------
>>>>>>> 4ebae4b3
class CardType(Enum):
    MELEE = auto()
    RANGED = auto()
    UTIL = auto()

class Element(Enum):
    BRUTAL = "B"
    PRECISE = "P"
    DIVINE = "D"
    ARCANE = "A"
    SPIRITUAL = "S"
    NONE = "-"

# ---------------------------------------------------------------------------
# Card and deck helpers
# ---------------------------------------------------------------------------
@dataclass
class Card:
    name: str
    ctype: CardType
    dice: int = 0
    element: Element = Element.NONE
    armor: int = 0
    effect: Optional[Callable[["Hero", Dict], None]] = None
    persistent: Optional[str] = None  # "combat" or "exchange"
    hymn: bool = False
    multi: bool = False

@dataclass
class Deck:
    cards: List[Card]
    hand: List[Card] = field(default_factory=list)
    disc: List[Card] = field(default_factory=list)
main
    MAX_HAND: int = 7

    def start_combat(self) -> None:
        """Initial draw at the start of combat (3 or 4 cards randomly)."""
        self.draw(4 if RNG.random() < 0.5 else 3)

    def shuffle(self) -> None:
        RNG.shuffle(self.cards)

    def draw(self, n: int) -> None:
        for _ in range(n):
            if len(self.hand) >= self.MAX_HAND:
                break
            if not self.cards:
                RNG.shuffle(self.disc)
                self.cards, self.disc = self.disc, []
                if not self.cards:
                    break
            self.hand.append(self.cards.pop())

    def pop_first(self, ctype: CardType) -> Optional[Card]:
        for i, c in enumerate(self.hand):
            if c.ctype == ctype:
                return self.hand.pop(i)
        return None

# ---------------------------------------------------------------------------
# Hero and Enemy definitions
# ---------------------------------------------------------------------------
FATE_MAX = 10

@dataclass
class Hero:
    name: str
    max_hp: int
    base_cards: List[Card]
    upg_pool: List[Card] = field(default_factory=list)

    # dynamic state
    fate: int = 0
<<<<<<< HEAD
main
=======
    armor_pool: int = 0
    deck: Deck = field(init=False)
    combat_effects: List[Tuple[Callable[["Hero", Dict], None], Card]] = field(default_factory=list)
    exchange_effects: List[Tuple[Callable[["Hero", Dict], None], Card]] = field(default_factory=list)
    active_hymns: List[Card] = field(default_factory=list)

    def __post_init__(self) -> None:
        self.reset()
>>>>>>> 4ebae4b3

    def reset(self) -> None:
        self.hp = self.max_hp
        self.fate = 0
        self.armor_pool = 0
        self.deck = Deck(self.base_cards[:])
        self.deck.shuffle()
        self.combat_effects.clear()
        self.exchange_effects.clear()
        self.active_hymns.clear()

    def gain_fate(self, n: int = 1) -> None:
        self.fate = min(FATE_MAX, self.fate + n)

    def gain_upgrades(self, n: int = 1) -> None:
        if not self.upg_pool:
            return
        choices = RNG.sample(self.upg_pool, min(n, len(self.upg_pool)))
        self.deck.cards.extend(choices)

    def spend_fate(self, n: int = 1) -> bool:
        if self.fate >= n:
            self.fate -= n
            return True
        return False

@dataclass
class Enemy:
    """Enemy template/instance used during combat."""

    name: str
    hp: int
    defense: int
    vulnerability: Element
    damage_band: List[int]
    ability: Optional[Callable[[Dict[str, object]], None] | str] = None
    armor_pool: int = 0
    barrier_elems: Set[Element] = field(default_factory=set)
    rolled_dice: int = 0  # dice rolled against this enemy in the current exchange

# ---------------------------------------------------------------------------
# Helper functions
# ---------------------------------------------------------------------------
def roll_die(defense: int, mod: int = 0, *, hero: Optional[Hero] = None,
             allow_reroll: bool = True) -> int:
    """Roll a single d8 with optional fate based rerolls."""
    r = max(1, min(8, d8() + mod))
    if not allow_reroll or hero is None:
        return r
    thresh = 5 if hero.name == "Brynhild" else 3
    while r < defense and hero.fate > thresh and hero.spend_fate(1):
        r = max(1, min(8, d8() + mod))
    return r


def roll_hits(num_dice: int, defense: int, mod: int = 0, *,
              hero: Optional[Hero] = None,
              element: Element = Element.NONE,
              vulnerability: Element = Element.NONE,
              allow_reroll: bool = True,
              enemy: Optional[Enemy] = None) -> int:
    dmg = 0
    for _ in range(num_dice):
        r = roll_die(defense, mod, hero=hero, allow_reroll=allow_reroll)
        if enemy and enemy.ability == "denied-heaven":
            r = denied_heaven(r, mod)
        if enemy and enemy.ability == "curse-of-torment" and hero:
            curse_of_torment(hero, r)
        if r >= defense:
            hit = 2 if r == 8 else 1
            if element != Element.NONE and element == vulnerability:
                hit *= 2
            dmg += hit
    return dmg

# persistent effect application

def apply_persistent(hero: Hero, ctx: Dict[str, object]) -> None:
    if ctx.get("silenced"):
        return
    for fx, _ in hero.combat_effects:
        fx(hero, ctx)
    for fx, _ in hero.exchange_effects:
        fx(hero, ctx)

# ---------------------------------------------------------------------------
# Enemy ability helpers
# ---------------------------------------------------------------------------
def dark_phalanx(enemies: List[Enemy], dmg: int) -> int:
    """Reduce damage from multi-target attacks while multiple Soldiers live."""
    if sum(1 for e in enemies if e.ability == "dark-phalanx") >= 2:
        return max(1, dmg - 1)
    return dmg


def spiked_armor(hero: Hero, dmg: int) -> None:
    """Punish heavy hits against the soldier."""
    if dmg >= 3:
        hero.hp -= 1

# map ability names to helper functions
ABILITY_FUNCS = {
    "dark-phalanx": dark_phalanx,
    "spiked-armor": spiked_armor,
}

# simple card effects ---------------------------------------------------------

def gain_armor(n: int) -> Callable[[Hero, Dict[str, object]], None]:
    def _fx(h: Hero, ctx: Dict[str, object]) -> None:
        h.armor_pool += n
    return _fx

def draw_cards(n: int) -> Callable[[Hero, Dict[str, object]], None]:
    def _fx(h: Hero, ctx: Dict[str, object]) -> None:
        h.deck.draw(n)
    return _fx

def discard_random(n: int) -> Callable[[Hero, Dict[str, object]], None]:
    def _fx(h: Hero, ctx: Dict[str, object]) -> None:
        for _ in range(n):
            if h.deck.hand:
                i = RNG.randrange(len(h.deck.hand))
                h.deck.disc.append(h.deck.hand.pop(i))
    return _fx

def gain_fate_fx(n: int) -> Callable[[Hero, Dict[str, object]], None]:
    def _fx(h: Hero, ctx: Dict[str, object]) -> None:
        h.gain_fate(n)
    return _fx

def temp_vuln(elem: Element) -> Callable[[Hero, Dict[str, object]], None]:
    def _fx(h: Hero, ctx: Dict[str, object]) -> None:
        ctx['temp_vuln'] = elem
    return _fx

def area_damage(n: int) -> Callable[[Hero, Dict[str, object]], None]:
    def _fx(h: Hero, ctx: Dict[str, object]) -> None:
        ctx['area_damage'] = ctx.get('area_damage', 0) + n
    return _fx

def cleave_all(hero_list: List[Hero], dmg: int) -> None:
    """Apply ``dmg`` to every hero in ``hero_list`` ignoring order."""
    for h in hero_list:
        soak = min(h.armor_pool, dmg)
        h.armor_pool -= soak
        h.hp -= max(0, dmg - soak)

def enrage(enemy: Enemy) -> bool:
    """Return True if ``enemy`` is enraged and attacks twice."""
    return enemy.hp <= 3

def end_hymns_fx(hero: Hero, ctx: Dict[str, object]) -> None:
    hero.active_hymns.clear()
    hero.combat_effects = [p for p in hero.combat_effects if not p[1].hymn]
    hero.exchange_effects = [p for p in hero.exchange_effects if not p[1].hymn]

# ---------------------------------------------------------------------------
# Enemy ability helpers
# ---------------------------------------------------------------------------
def curse_of_torment(hero: Hero, roll: int) -> None:
    """Inflict 1 damage when ``roll`` is 1 or 2."""
    if roll in (1, 2):
        hero.hp -= 1


def void_barrier(enemy: Enemy, element: Element) -> None:
    """Grant armor when hit by a new damage element."""
    if element != Element.NONE and element not in enemy.barrier_elems:
        enemy.barrier_elems.add(element)
        enemy.armor_pool += 1

def power_of_death(ctx: Dict[str, object]) -> None:
    """Set priest damage bonus based on fallen priests."""
    ctx["priest_bonus"] = ctx.get("dead_priests", 0)


def silence(ctx: Dict[str, object]) -> None:
    """Prevent all card effects for the rest of combat."""
    ctx["silenced"] = True


def ghostly(ctx: Dict[str, object]) -> None:
    """Remove all banshees at the start of the fourth exchange."""
    if ctx.get("exchange", 0) >= 3:
        ctx["enemies"].clear()


def banshee_wail(heroes: List[Hero], dice_count: int) -> None:
    """Deal 1 damage to every hero per 3 dice rolled."""
    dmg = dice_count // 3
    if dmg:
        cleave_all(heroes, dmg)

def power_sap(ctx: Dict[str, object], treant: Enemy) -> None:
    """Remove one combat effect and heal the treant if successful."""
    hero = ctx["heroes"][0]
    if hero.combat_effects:
        hero.combat_effects.pop(RNG.randrange(len(hero.combat_effects)))
        treant.hp += 1

def roots_of_despair(hero: Hero, miss: bool) -> None:
    """Punish complete attack misses."""
    if miss:
        hero.hp -= 1

def corrupted_destiny(hero: Hero) -> None:
    """Remove two fate from ``hero``."""
    hero.fate = max(0, hero.fate - 2)

def denied_heaven(roll: int, mod: int = 0) -> int:
    """Force rerolls of 8 until another value appears."""
    while roll == 8:
        roll = max(1, min(8, d8() + mod))
    return roll

# ---------------------------------------------------------------------------
# Card helpers to create attack cards
# ---------------------------------------------------------------------------
def atk(name: str, ctype: CardType, dice: int, element: Element = Element.NONE,
        armor: int = 0, effect: Optional[Callable[[Hero, Dict], None]] = None,
        persistent: Optional[str] = None, hymn: bool = False,
        multi: bool = False) -> Card:
    return Card(name, ctype, dice, element, armor, effect, persistent, hymn, multi)

def weighted_pool(common: List[Card], uncommon: List[Card], rare: List[Card]) -> List[Card]:
    pool: List[Card] = []
    for c in common:
        pool.extend([c] * 3)
    for c in uncommon:
        pool.extend([c] * 2)
    pool.extend(rare)
    return pool

# sample hero decks -----------------------------------------------------------
herc_base = [
    atk("Pillar", CardType.MELEE, 2, Element.BRUTAL),
    atk("Heroism", CardType.MELEE, 1, Element.DIVINE, armor=1, effect=gain_armor(1)),
    atk("Javelin", CardType.RANGED, 2, Element.DIVINE),
]
# placeholder upgrade cards
herc_common_upg = [atk("Slam", CardType.MELEE, 2)]
herc_uncommon_upg = [atk("Dragon Spear", CardType.MELEE, 3, Element.DIVINE)]
herc_rare_upg = [atk("Labour", CardType.MELEE, 4, Element.BRUTAL, effect=gain_fate_fx(1))]
herc_pool = weighted_pool(herc_common_upg, herc_uncommon_upg, herc_rare_upg)
hercules = Hero("Hercules", 25, herc_base, herc_pool)

bryn_base = [
    atk("Descent", CardType.MELEE, 1, Element.SPIRITUAL),
    atk("Shields", CardType.UTIL, 0, hymn=True, persistent="combat"),
    atk("Storms", CardType.UTIL, 0, effect=end_hymns_fx),
]
_b_c = [atk("Song", CardType.MELEE, 1, Element.SPIRITUAL, effect=gain_fate_fx(1))]
_b_u = [atk("Choir", CardType.UTIL, 0, hymn=True, persistent="exchange", effect=draw_cards(1))]
_b_r = [atk("Valhalla", CardType.MELEE, 3, Element.DIVINE, effect=temp_vuln(Element.DIVINE))]
b_pool = weighted_pool(_b_c, _b_u, _b_r)
brynhild = Hero("Brynhild", 18, bryn_base, b_pool)

HEROES = [hercules, brynhild]

# ---------------------------------------------------------------------------
# Enemy abilities and catalog
# ---------------------------------------------------------------------------

def web_slinger(ctx: Dict[str, object]) -> None:
    """Ranged attacks become melee while any Spinners remain."""
    ctx["ranged_to_melee"] = True


def sticky_web(ctx: Dict[str, object]) -> None:
    """Reduce cards drawn each exchange by one."""
    ctx["draw_penalty"] = ctx.get("draw_penalty", 0) + 1


ENEMIES: Dict[str, Enemy] = {
    "Shadow Spinner (basic)": Enemy("Shadow Spinner (basic)", 1, 4, Element.SPIRITUAL, [0, 0, 1, 3], web_slinger),
    "Shadow Spinner (elite)": Enemy("Shadow Spinner (elite)", 2, 5, Element.SPIRITUAL, [0, 0, 1, 3], sticky_web),
    # legacy entries used by the existing waves
    "Spinner": Enemy("Spinner", 1, 4, Element.SPIRITUAL, [1, 0, 1, 0], "web-slinger"),
    "Soldier": Enemy("Soldier", 2, 5, Element.PRECISE, [0, 0, 0, 2], "dark-phalanx"),
    "Banshee": Enemy("Banshee", 4, 5, Element.DIVINE, [0, 0, 1, 3], "banshee-wail"),
    "Priest": Enemy("Priest", 2, 3, Element.ARCANE, [0, 0, 1, 1], power_of_death),
    "Dryad": Enemy("Dryad", 2, 4, Element.BRUTAL, [0, 0, 1, 1], "cursed-thorns"),
    "Minotaur": Enemy("Minotaur", 4, 3, Element.PRECISE, [0, 0, 1, 3], "cleave_all"),
    "Wizard": Enemy("Wizard", 2, 3, Element.BRUTAL, [0, 1, 1, 3], "curse-of-torment"),
    "Shadow Banshee": Enemy("Shadow Banshee", 3, 5, Element.DIVINE, [0, 0, 1, 2], ghostly),
    "Gryphon": Enemy("Gryphon", 4, 5, Element.SPIRITUAL, [0, 1, 3, 4], "aerial-combat"),
    "Treant": Enemy("Treant", 7, 6, Element.DIVINE, [0, 1, 1, 4], "power-sap"),
    "Angel": Enemy("Angel", 5, 5, Element.ARCANE, [0, 1, 2, 5], "corrupted-destiny"),
    "Elite Spinner": Enemy("Elite Spinner", 2, 5, Element.SPIRITUAL, [0, 0, 1, 4], "sticky-web"),
    "Elite Soldier": Enemy("Elite Soldier", 3, 6, Element.PRECISE, [0, 0, 1, 3], "spiked-armor"),
    "Elite Priest": Enemy("Elite Priest", 3, 4, Element.ARCANE, [0, 0, 1, 2], silence),
    "Elite Dryad": Enemy("Elite Dryad", 2, 5, Element.BRUTAL, [0, 1, 1, 2], "disturbed-flow"),
    "Elite Minotaur": Enemy("Elite Minotaur", 5, 3, Element.PRECISE, [0, 0, 2, 4], "enrage"),
    "Elite Wizard": Enemy("Elite Wizard", 2, 4, Element.BRUTAL, [0, 2, 2, 3], "void-barrier"),
    "Elite Banshee": Enemy("Elite Banshee", 4, 5, Element.DIVINE, [0, 0, 1, 3], "banshee-wail"),
    "Elite Gryphon": Enemy("Elite Gryphon", 5, 5, Element.SPIRITUAL, [0, 2, 4, 6], "ephemeral-wings"),
    "Elite Treant": Enemy("Elite Treant", 8, 7, Element.DIVINE, [0, 1, 3, 5], "roots-of-despair"),
    "Elite Angel": Enemy("Elite Angel", 7, 6, Element.ARCANE, [0, 3, 3, 6], "denied-heaven"),
}

def make_wave(name: str, count: int) -> Dict[str, object]:
    tmpl = ENEMIES[name]
    return {
        "enemy_type": tmpl,
        "enemies": [
            Enemy(
                tmpl.name,
                tmpl.hp,
                tmpl.defense,
                tmpl.vulnerability,
                tmpl.damage_band[:],
                tmpl.ability,
            )
            for _ in range(count)
        ],
    }


def cursed_thorns(hero: Hero) -> None:
    """Convert remaining armor into HP loss."""
    if hero.armor_pool > 0:
        hero.hp -= hero.armor_pool
        hero.armor_pool = 0


def disturbed_flow(ctx: Dict[str, object]) -> None:
    """Disable fate-based rerolls for the current combat."""
    ctx["no_reroll"] = True

# basic and elite monster roster
ENEMY_WAVES = [
    ("Spinner", 3),
    ("Soldier", 3),
    ("Banshee", 2),
    ("Priest", 3),
    ("Dryad", 3),
    ("Minotaur", 2),
    ("Wizard", 2),
    ("Shadow Banshee", 2),
    ("Gryphon", 1),
    ("Treant", 1),
    ("Angel", 1),
    ("Elite Spinner", 3),
    ("Elite Soldier", 3),
    ("Elite Priest", 3),
    ("Elite Dryad", 3),
    ("Elite Minotaur", 2),
    ("Elite Wizard", 2),
    ("Elite Banshee", 2),
    ("Elite Gryphon", 1),
    ("Elite Treant", 1),
    ("Elite Angel", 1),
]


# ---------------------------------------------------------------------------
# Combat helpers
# ---------------------------------------------------------------------------
def resolve_attack(hero: Hero, card: Card, ctx: Dict[str, object]) -> None:
    """Resolve ``card`` against current enemies in ``ctx``."""

    enemies: List[Enemy] = ctx["enemies"]
    if not enemies:
        return

    block_void = ctx.pop("ephemeral_block", False)
    targets = enemies[:] if card.multi else [enemies[0]]
    allow_reroll = not ctx.get("no_reroll", False)
    for e in targets[:]:
        mod = -1 if (card.ctype == CardType.MELEE and e.ability == "aerial-combat") else 0
        if e.ability == "banshee-wail":
            e.rolled_dice += card.dice
        vuln = ctx.pop("temp_vuln", e.vulnerability)
        hits = roll_hits(
            card.dice,
            e.defense,
            mod,
            hero=hero,
            element=card.element,
            vulnerability=vuln,
            enemy=e,
        )
        if e.ability == "roots-of-despair":
            roots_of_despair(hero, card.dice > 0 and hits == 0)
        dmg = hits
        if block_void and e.ability == "ephemeral-wings":
            dmg = 0
            block_void = False
        if card.multi and e.ability == "dark-phalanx":
            dmg = dark_phalanx(enemies, dmg)
        area = ctx.pop("area_damage", 0)
        dmg += area
        soak = min(e.armor_pool, dmg)
        e.armor_pool -= soak
        dmg -= soak
        e.hp -= dmg
        if e.ability == "void-barrier":
            void_barrier(e, card.element)
        if e.ability == "spiked-armor":
            spiked_armor(hero, dmg)
        if e.ability == "ephemeral-wings" and not block_void:
            ctx["ephemeral_block"] = True

        if e.hp <= 0:
            enemies.remove(e)
            if e.ability == "power-of-death" or e.ability is power_of_death:
                ctx["dead_priests"] = ctx.get("dead_priests", 0) + 1
                ctx["priest_bonus"] = ctx["dead_priests"]
    if card.effect and not ctx.get("silenced"):
        card.effect(hero, ctx)
        if card.persistent:
            if card.persistent == "combat":
                hero.combat_effects.append((card.effect, card))
            elif card.persistent == "exchange":
                hero.exchange_effects.append((card.effect, card))
    if card.hymn:
        hero.active_hymns.append(card)
    hero.deck.disc.append(card)


def monster_attack(heroes: List[Hero], ctx: Dict[str, object]) -> None:
    """Resolve monster attacks for the current wave."""

    def apply(hero: Hero, dmg: int) -> None:
        soak = min(hero.armor_pool, dmg)
        hero.armor_pool -= soak
        hero.hp -= max(0, dmg - soak)

    bonus = ctx.get("priest_bonus", 0)
    for e in ctx["enemies"]:
        attacks = 2 if e.ability == "enrage" and enrage(e) else 1
        for _ in range(attacks):
            band = e.damage_band
            dmg = band[(d8() - 1) // 2]
            if e.ability == "cleave_all":
                cleave_all(heroes, dmg)
            else:
                apply(heroes[0], dmg)

    if bonus:
        apply(heroes[0], bonus)

# very small fight simulation -------------------------------------------------

def fight_one(hero: Hero) -> bool:
    """Run one full gauntlet for ``hero``."""

    hero.reset()
    hero.deck.start_combat()

    for name, count in ENEMY_WAVES:
        ctx = make_wave(name, count)
        ctx["heroes"] = [hero]
        for exch in range(4):
            ctx["exchange"] = exch
            for e in ctx["enemies"]:
                e.rolled_dice = 0
                if e.ability == "corrupted-destiny":
                    corrupted_destiny(hero)
            if any((e.ability == "silence" or e.ability is silence) for e in ctx["enemies"]):
                if not ctx.get("silenced"):
                    ctx["silenced"] = True
                    hero.combat_effects.clear()
                    hero.exchange_effects.clear()
                    hero.active_hymns.clear()
            apply_persistent(hero, ctx)
<<<<<<< HEAD
 main
            while True:
                c = hero.deck.pop_first(CardType.UTIL)
                if not c:
=======

            ctx["ranged_to_melee"] = False
            ctx["draw_penalty"] = 0
            for e in ctx["enemies"]:
                if callable(e.ability):
                    e.ability(ctx)

            # utilities first
            c = hero.deck.pop_first(CardType.UTIL)
            if c:
                resolve_attack(hero, c, ctx)
                if hero.hp <= 0 or not ctx["enemies"]:
>>>>>>> 4ebae4b3
                    break

            delayed: List[Card] = []
            while ctx["enemies"]:
                c = hero.deck.pop_first(CardType.RANGED)
                if not c:
                    break
                if ctx.get("ranged_to_melee"):
                    delayed.append(c)
                    continue
                resolve_attack(hero, c, ctx)
                if hero.hp <= 0 or not ctx["enemies"]:
                    break

            if ctx["enemies"]:
                monster_attack([hero], ctx)
                if hero.hp <= 0:
                    return False

            for card in delayed:
                if not ctx["enemies"]:
                    break
                resolve_attack(hero, card, ctx)

            while ctx["enemies"]:
                c = hero.deck.pop_first(CardType.MELEE)
                if not c:
                    break
                resolve_attack(hero, c, ctx)
                if hero.hp <= 0 or not ctx["enemies"]:
                    break

            # end-of-exchange abilities
            if any(e.ability == "cursed-thorns" for e in ctx["enemies"]):
                cursed_thorns(hero)
            for e in ctx["enemies"][:]:
                if e.ability == "banshee-wail":
                    banshee_wail(ctx["heroes"], e.rolled_dice)
            for e in ctx["enemies"]:
                if e.ability == "power-sap":
                    power_sap(ctx, e)

            if not ctx["enemies"]:
                break

            draw_amt = max(0, 1 - ctx.get("draw_penalty", 0))
            if draw_amt:
                hero.deck.draw(draw_amt)

        if ctx["enemies"] or hero.hp <= 0:
            return False

        hero.gain_upgrades(1)
        hero.gain_fate(1)
        hero.deck.draw(2)
        hero.combat_effects.clear()
        hero.exchange_effects.clear()
        hero.active_hymns.clear()

    return hero.hp > 0

# ---------------------------------------------------------------------------
if __name__ == "__main__":
    N = 20
    wins = sum(fight_one(random.choice(HEROES)) for _ in range(N))
    print("Win rate", wins / N)<|MERGE_RESOLUTION|>--- conflicted
+++ resolved
@@ -21,12 +21,7 @@
 
 # ---------------------------------------------------------------------------
 # Enumerations
-<<<<<<< HEAD
-  
-main
-=======
-# ---------------------------------------------------------------------------
->>>>>>> 4ebae4b3
+
 class CardType(Enum):
     MELEE = auto()
     RANGED = auto()
@@ -101,9 +96,6 @@
 
     # dynamic state
     fate: int = 0
-<<<<<<< HEAD
-main
-=======
     armor_pool: int = 0
     deck: Deck = field(init=False)
     combat_effects: List[Tuple[Callable[["Hero", Dict], None], Card]] = field(default_factory=list)
@@ -112,7 +104,6 @@
 
     def __post_init__(self) -> None:
         self.reset()
->>>>>>> 4ebae4b3
 
     def reset(self) -> None:
         self.hp = self.max_hp
@@ -580,13 +571,6 @@
                     hero.exchange_effects.clear()
                     hero.active_hymns.clear()
             apply_persistent(hero, ctx)
-<<<<<<< HEAD
- main
-            while True:
-                c = hero.deck.pop_first(CardType.UTIL)
-                if not c:
-=======
-
             ctx["ranged_to_melee"] = False
             ctx["draw_penalty"] = 0
             for e in ctx["enemies"]:
@@ -598,7 +582,6 @@
             if c:
                 resolve_attack(hero, c, ctx)
                 if hero.hp <= 0 or not ctx["enemies"]:
->>>>>>> 4ebae4b3
                     break
 
             delayed: List[Card] = []
