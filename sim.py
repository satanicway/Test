--- conflicted
+++ resolved
@@ -295,7 +295,6 @@
         3,
     ),
     (
-<<<<<<< HEAD
         EnemyType("Priest", 2, 3, [0,0,1,1], Element.ARCANE, ability="power-of-death"),
         3,
     ),
@@ -328,8 +327,6 @@
         1,
     ),
     (
-=======
->>>>>>> a66ed132
         EnemyType("Banshee", 4, 5, [0,0,1,3], Element.DIVINE, ability="banshee-wail"),
         2,
     ),
@@ -346,26 +343,6 @@
     if not ctx["enemies"]:
         return
     if card.multi:
-<<<<<<< HEAD
-        # apply the attack separately to each enemy
-        for e in ctx["enemies"][:]:
-            mod = 0
-            if e.traits.get("ability") == "aerial-combat" and card.ctype == CardType.MELEE:
-                mod -= 1
-            ignore = ctx.get("nullify_next", False) and e.traits.get("ability") == "ephemeral-wings"
-            dmg = 0 if ignore else roll_hits(
-                card.dice,
-                e.defense,
-                mod=mod,
-                hero=hero,
-                element=card.element,
-                vulnerability=e.vulnerability,
-                target=e,
-                ctx=ctx,
-            ) + dmg_bonus
-            if ignore:
-                ctx["nullify_next"] = False
-=======
         # roll once and apply to all
         dmg = roll_hits(
             card.dice,
@@ -375,7 +352,7 @@
             vulnerability=ctx["enemies"][0].vulnerability,
         ) + dmg_bonus
         for e in ctx["enemies"][:]:
->>>>>>> a66ed132
+main
             apply = dmg
             if (
                 e.traits.get("ability") == "dark-phalanx"
@@ -383,7 +360,6 @@
             ):
                 apply = max(1, apply - 1)
             e.hp -= apply
-<<<<<<< HEAD
             if dmg > 0 and e.traits.get("ability") == "ephemeral-wings":
                 ctx["nullify_next"] = True
             if e.traits.get("ability") == "banshee-wail":
@@ -423,30 +399,6 @@
         ctx["current_target"] = ctx["enemies"][0] if ctx["enemies"] else None
         if ctx["enemy_type"].ability != "silence":
             card.effect(hero, ctx)
-=======
-            if e.traits.get("ability") == "banshee-wail":
-                ctx["banshee_dice"] = ctx.get("banshee_dice", 0) + card.dice
-            if e.hp <= 0:
-                ctx["enemies"].remove(e)
-    else:
-        target = ctx["enemies"][0]
-        dmg = roll_hits(
-            card.dice,
-            target.defense,
-            hero=hero,
-            element=card.element,
-            vulnerability=target.vulnerability,
-        ) + dmg_bonus
-        if target.traits.get("ability") == "banshee-wail":
-            ctx["banshee_dice"] = ctx.get("banshee_dice", 0) + card.dice
-        target.hp -= dmg
-        if target.hp <= 0:
-            ctx["enemies"].pop(0)
-    if card.effect:
-        ctx["current_target"] = ctx["enemies"][0] if ctx["enemies"] else None
-        card.effect(hero, ctx)
->>>>>>> a66ed132
-
 
 def monster_attack(hero: Hero, ctx: Dict) -> None:
     band = ctx["enemy_type"].bands
@@ -465,12 +417,9 @@
     for enemy, count in BASIC_WAVES:
         ctx = make_wave(enemy, count)
         ctx['banshee_dice'] = 0
-<<<<<<< HEAD
+ aot36s-codex/implement-game-logic-for-hero-cards-and-monsters
         for exch in range(4):
             ctx['hero_dead'] = False
-=======
-        for exch in range(3):
->>>>>>> a66ed132
             hero.exchange_effects.clear()
             hero.armor_pool = 0
             if exch:
@@ -526,11 +475,8 @@
                 if c.hymn:
                     hero.active_hymns.append(c)
                 hero.deck.disc.append(c)
-<<<<<<< HEAD
                 if ctx.get("hero_dead"):
                     return False
-=======
->>>>>>> a66ed132
             delayed_ranged.clear()
             while ctx["enemies"]:
                 c = hero.deck.pop_first(CardType.MELEE)
@@ -557,7 +503,7 @@
                 ctx["banshee_dice"] = 0
                 if hero.hp <= 0:
                     return False
-<<<<<<< HEAD
+ aot36s-codex/implement-game-logic-for-hero-cards-and-monsters
             if ctx.get("hero_dead"):
                 return False
             if ctx["enemy_type"].ability == "cursed-thorns" and hero.armor_pool:
@@ -569,8 +515,6 @@
                 hero.combat_effects.pop()
                 for e in ctx["enemies"]:
                     e.hp += 1
-=======
->>>>>>> a66ed132
         if ctx["enemies"] or hero.hp <= 0:
             return False
         hero.gain_fate(1)
