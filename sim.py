--- conflicted
+++ resolved
@@ -373,29 +373,6 @@
 
 # basic and elite monster roster
 ENEMY_WAVES = [
-<<<<<<< HEAD
-    (EnemyType("Spinner", 1, 4, [1, 0, 1, 0], Element.SPIRITUAL, "web-slinger"), 3),
-    (EnemyType("Soldier", 2, 5, [1, 1, 1, 2], Element.PRECISE, "dark-phalanx"), 3),
-    (EnemyType("Banshee", 4, 5, [0, 0, 1, 3], Element.DIVINE, "banshee-wail"), 2),
-    (EnemyType("Priest", 2, 3, [0, 0, 1, 1], Element.ARCANE, "power-of-death"), 3),
-    (EnemyType("Corrupted Dryad", 2, 4, [0, 0, 1, 1], Element.BRUTAL, "cursed-thorns"), 3),
-    (EnemyType("Minotaur", 4, 3, [0, 0, 1, 3], Element.PRECISE, "cleaving"), 2),
-    (EnemyType("Wizard", 2, 3, [0, 1, 1, 3], Element.BRUTAL, "curse-of-torment"), 2),
-    (EnemyType("Shadow Banshee", 3, 5, [0, 0, 1, 2], Element.DIVINE, "ghostly"), 2),
-    (EnemyType("Gryphon", 4, 5, [0, 1, 3, 4], Element.SPIRITUAL, "aerial-combat"), 1),
-    (EnemyType("Treant", 7, 6, [0, 1, 1, 4], Element.DIVINE, "power-sap"), 1),
-    (EnemyType("Angel", 5, 5, [0, 1, 2, 5], Element.ARCANE, "corrupted-destiny"), 1),
-    (EnemyType("Elite Spinner", 2, 5, [0, 0, 1, 4], Element.SPIRITUAL, "sticky-web"), 3),
-    (EnemyType("Elite Soldier", 3, 6, [0, 0, 1, 3], Element.PRECISE, "spiked-armor"), 3),
-    (EnemyType("Elite Priest", 3, 4, [0, 0, 1, 2], Element.ARCANE, "silence"), 3),
-    (EnemyType("Elite Corrupted Dryad", 2, 5, [0, 1, 1, 2], Element.BRUTAL, "disturbed-flow"), 3),
-    (EnemyType("Elite Minotaur", 5, 3, [0, 0, 2, 4], Element.PRECISE, "enrage"), 2),
-    (EnemyType("Elite Wizard", 2, 4, [0, 2, 2, 3], Element.BRUTAL, "void-barrier"), 2),
-    (EnemyType("Elite Banshee", 4, 5, [0, 0, 1, 3], Element.DIVINE, "banshee-wail"), 2),
-    (EnemyType("Elite Gryphon", 5, 5, [0, 2, 4, 6], Element.SPIRITUAL, "ephemeral-wings"), 1),
-    (EnemyType("Elite Treant", 8, 7, [0, 1, 3, 5], Element.DIVINE, "roots-of-despair"), 1),
-    (EnemyType("Elite Angel", 7, 6, [0, 3, 3, 6], Element.ARCANE, "denied-heaven"), 1),
-=======
     ("Spinner", 3),
     ("Soldier", 3),
     ("Banshee", 2),
@@ -417,7 +394,6 @@
     ("Elite Gryphon", 1),
     ("Elite Treant", 1),
     ("Elite Angel", 1),
->>>>>>> 1277ace2
 ]
 
 
@@ -434,29 +410,11 @@
     targets = enemies[:] if card.multi else [enemies[0]]
     allow_reroll = not ctx.get("no_reroll", False)
     for e in targets[:]:
-<<<<<<< HEAD
-        vuln = ctx.pop("temp_vuln", e.vulnerability)
-        dmg = roll_hits(
-            card.dice,
-            e.defense,
-            hero=hero,
-            element=card.element,
-            vulnerability=vuln,
-            allow_reroll=allow_reroll,
-        )
-        if (
-            card.multi
-            and e.ability == "dark-phalanx"
-            and sum(1 for m in enemies if m.ability == "dark-phalanx") >= 2
-        ):
-            dmg = max(1, dmg - 1)
-=======
         vuln = ctx.pop("temp_vuln", e.vuln)
         dmg = roll_hits(card.dice, e.defense, hero=hero, element=card.element,
                         vulnerability=vuln)
         if e.ability == "dark-phalanx":
             dmg = dark_phalanx(enemies, dmg, card.multi)
->>>>>>> 1277ace2
         area = ctx.pop("area_damage", 0)
         dmg += area
         e.hp -= dmg
@@ -497,15 +455,8 @@
     hero.reset()
     hero.deck.start_combat()
 
-<<<<<<< HEAD
-    for wave_idx, (et, count) in enumerate(ENEMY_WAVES):
-        ctx = make_wave(et, count, wave_idx)
-        if et.ability == "disturbed-flow":
-            disturbed_flow(ctx)
-=======
     for name, count in ENEMY_WAVES:
         ctx = make_wave(name, count)
->>>>>>> 1277ace2
         for exch in range(3):
             ctx["exchange"] = exch
             if any(e.ability == "silence" for e in ctx["enemies"]):
