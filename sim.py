--- conflicted
+++ resolved
@@ -270,23 +270,6 @@
 # ---------------------------------------------------------------------------
 # Enemy ability helpers
 # ---------------------------------------------------------------------------
-<<<<<<< HEAD
-def ghostly(ctx: Dict[str, object]) -> None:
-    """Remove the wave at the start of the 4th exchange."""
-    if ctx.get("exchange", 0) >= 3:
-        ctx["enemies"].clear()
-
-
-def banshee_wail(hero_list: List[Hero], dice_count: int) -> None:
-    """Deal 1 damage to all heroes for every 3 dice rolled against a banshee."""
-    dmg = dice_count // 3
-    if dmg <= 0:
-        return
-    for h in hero_list:
-        soak = min(h.armor_pool, dmg)
-        h.armor_pool -= soak
-        h.hp -= max(0, dmg - soak)
-=======
 def curse_of_torment(hero: Hero, roll: int) -> None:
     """Inflict 1 damage when ``roll`` is 1 or 2."""
     if roll in (1, 2):
@@ -298,7 +281,6 @@
     if element != Element.NONE and element not in enemy.barrier_elems:
         enemy.barrier_elems.add(element)
         enemy.armor_pool += 1
->>>>>>> 35b09fbf
 
 # ---------------------------------------------------------------------------
 # Card helpers to create attack cards
@@ -460,19 +442,8 @@
         vuln = ctx.pop("temp_vuln", e.vuln)
         dmg = roll_hits(card.dice, e.defense, hero=hero, element=card.element,
                         vulnerability=vuln)
-<<<<<<< HEAD
-        if e.ability == "banshee-wail":
-            ctx["dice_vs_banshee"] = ctx.get("dice_vs_banshee", 0) + card.dice
-        if (
-            card.multi
-            and e.ability == "dark-phalanx"
-            and sum(1 for m in enemies if m.ability == "dark-phalanx") >= 2
-        ):
-            dmg = max(1, dmg - 1)
-=======
         if e.ability == "dark-phalanx":
             dmg = dark_phalanx(enemies, dmg, card.multi)
->>>>>>> 35b09fbf
         area = ctx.pop("area_damage", 0)
         dmg += area
         soak = min(e.armor_pool, dmg)
@@ -516,17 +487,6 @@
     hero.reset()
     hero.deck.start_combat()
 
-<<<<<<< HEAD
-    for wave_idx, (et, count) in enumerate(ENEMY_WAVES):
-        ctx = make_wave(et, count, wave_idx)
-        for exch in range(4):
-            ctx["exchange"] = exch
-            ctx["dice_vs_banshee"] = 0
-            if any(e.ability == "ghostly" for e in ctx["enemies"]):
-                ghostly(ctx)
-                if not ctx["enemies"]:
-                    break
-=======
     for name, count in ENEMY_WAVES:
         ctx = make_wave(name, count)
         for exch in range(3):
@@ -537,7 +497,6 @@
                     hero.combat_effects.clear()
                     hero.exchange_effects.clear()
                     hero.active_hymns.clear()
->>>>>>> 35b09fbf
             apply_persistent(hero, ctx)
 
             ctx["ranged_to_melee"] = False
@@ -584,19 +543,10 @@
                     break
 
             # end-of-exchange abilities
-<<<<<<< HEAD
-            if any(e.ability == "banshee-wail" for e in ctx["enemies"]):
-                banshee_wail([hero], ctx.get("dice_vs_banshee", 0))
-                ctx["dice_vs_banshee"] = 0
-                if hero.hp <= 0:
-                    return False
-=======
             if any(e.ability == "cursed-thorns" for e in ctx["enemies"]):
                 cursed_thorns(hero)
             if any(e.ability == "ghostly" for e in ctx["enemies"]) and exch >= 2:
                 ctx["enemies"].clear()
->>>>>>> 35b09fbf
-
             if any(e.ability == "power-sap" for e in ctx["enemies"]) and hero.combat_effects:
                 hero.combat_effects.pop(RNG.randrange(len(hero.combat_effects)))
                 for e in ctx["enemies"]:
