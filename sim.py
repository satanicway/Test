--- conflicted
+++ resolved
@@ -45,10 +45,6 @@
     persistent: Optional[str] = None  # "combat" or "exchange"
     hymn: bool = False
     multi: bool = False  # attack targets all enemies
-<<<<<<< HEAD
-
-=======
->>>>>>> 5d578779
 
 @dataclass
 class Deck:
@@ -87,16 +83,14 @@
     hero: Optional["Hero"] = None,
     element: "Element" = None,
     vulnerability: "Element" = None,
-<<<<<<< HEAD
     enemy: Optional["Enemy"] = None,
     card: Optional[Card] = None,
     ctx: Optional[Dict] = None,
-=======
     enemy_ability: Optional[str] = None,
     melee: bool = False,
     allow_reroll: bool = True,
 main
->>>>>>> 5d578779
+
 ) -> int:
     """Roll ``num_dice`` d8 and count hits against ``defense``.
 
@@ -105,7 +99,6 @@
     Heroes only spend Fate while above 3 points (or 5 for Brynhild).
     """
     dmg = 0
-<<<<<<< HEAD
     low = False
     for _ in range(num_dice):
         r = d8()
@@ -123,7 +116,6 @@
         ):
             r = max(1, r - 1)
         # hero fate rerolls unless forbidden
-=======
     penalty = -1 if melee and enemy_ability == "aerial-combat" else 0
     for _ in range(num_dice):
         r = d8()
@@ -132,21 +124,17 @@
                 r = d8()
         r = max(1, min(8, r + mod + penalty))
 main
->>>>>>> 5d578779
         while (
             allow_reroll
             and hero is not None
             and r < defense
-<<<<<<< HEAD
             and not (ctx and ctx.get("no_reroll"))
-=======
             and can_reroll
->>>>>>> 5d578779
+main
             and hero.fate > (5 if hero.name == "Brynhild" else 3)
             and hero.spend_fate(1)
         ):
             r = d8()
-<<<<<<< HEAD
             if enemy and enemy.traits.get("ability") == "denied-heaven":
                 while r == 8:
                     r = d8()
@@ -160,7 +148,6 @@
                 r = max(1, r - 1)
         if r <= 2:
             low = True
-=======
             if enemy_ability == "denied-heaven":
                 while r == 8:
                     r = d8()
@@ -168,7 +155,6 @@
         if enemy_ability == "curse-of-torment" and r in (1, 2) and hero is not None:
             hero.hp -= 1
 main
->>>>>>> 5d578779
         if r >= defense:
             hit = 2 if r == 8 else 1
             if element is not None and element == vulnerability:
@@ -317,10 +303,6 @@
     bands: List[int]
     vulnerability: Element
     ability: Optional[str] = None
-<<<<<<< HEAD
-
-=======
->>>>>>> 5d578779
 
 @dataclass
 class Enemy:
@@ -356,7 +338,6 @@
         EnemyType("Banshee", 4, 5, [0,0,1,3], Element.DIVINE, ability="banshee-wail"),
         2,
     ),
-<<<<<<< HEAD
     (
         EnemyType("Priest", 2, 3, [0,0,1,1], Element.ARCANE, ability="power-of-death"),
         3,
@@ -429,8 +410,7 @@
         EnemyType("Elite Angel", 7, 6, [0,3,3,6], Element.ARCANE, ability="denied-heaven"),
         1,
     ),
-=======
->>>>>>> 5d578779
+  main
 ]
 
 def apply_persistent(hero: Hero, ctx: Dict) -> None:
@@ -445,7 +425,7 @@
     dmg_bonus = ctx.get("dmg_bonus", 0)
     if not ctx["enemies"]:
         return
-<<<<<<< HEAD
+
     targets = ctx["enemies"][:] if card.multi else [ctx["enemies"][0]]
     for e in targets[:]:
         dmg = roll_hits(
@@ -484,7 +464,7 @@
                 ctx["priests_dead"] = ctx.get("priests_dead", 0) + 1
             ctx["enemies"].remove(e)
     if card.effect:
-=======
+
     targets = ctx["enemies"] if card.multi else ctx["enemies"][:1]
     if not targets:
         return
@@ -621,7 +601,6 @@
             ctx["enemies"].pop(0)
     if card.effect:
  main
->>>>>>> 5d578779
         ctx["current_target"] = ctx["enemies"][0] if ctx["enemies"] else None
         card.effect(hero, ctx)
         if card.persistent == "combat":
@@ -634,7 +613,7 @@
 
 def monster_attack(hero: Hero, ctx: Dict) -> None:
     band = ctx["enemy_type"].bands
-<<<<<<< HEAD
+
     total = 0
     for e in ctx["enemies"]:
         dmg = band[(d8()-1)//2]
@@ -647,7 +626,7 @@
         soak = min(hero.armor_pool, raw)
         hero.armor_pool -= soak
         hero.hp -= max(0, raw - soak)
-=======
+
     count = len(ctx["enemies"])
     extra = 0
     if ctx["enemy_type"].ability == "enrage":
@@ -668,7 +647,7 @@
     if ability == "enrage" and ctx.get("extra_attack"):
         ctx["extra_attack"] = False
         monster_attack(hero, ctx)
->>>>>>> 5d578779
+ main
 
 def fight_one(hero: Hero) -> bool:
     hero.reset()
@@ -676,15 +655,12 @@
     for enemy, count in BASIC_WAVES:
         ctx = make_wave(enemy, count)
         ctx['banshee_dice'] = 0
-<<<<<<< HEAD
         ctx['priests_dead'] = 0
-=======
-aciabh-codex/implement-game-logic-for-hero-cards-and-monsters
         if enemy.ability == "disturbed-flow":
             ctx['no_reroll'] = True
         if enemy.ability == "denied-heaven":
             ctx['denied_heaven'] = True
->>>>>>> 5d578779
+ main
         for exch in range(3):
             hero.exchange_effects.clear()
             hero.armor_pool = 0
@@ -692,7 +668,6 @@
             if ctx["enemy_type"].ability == "corrupted-destiny" and ctx["enemies"]:
                 hero.fate = max(0, hero.fate - 2)
             if exch:
-<<<<<<< HEAD
                 draw = 1
                 if ctx['enemy_type'].ability == 'sticky-web':
                     draw = max(0, draw - 1)
@@ -709,7 +684,6 @@
                 if e.traits.get('ability') == 'enrage' and e.hp <= 3:
                     e.traits['enraged'] = True
             ctx['no_reroll'] = any(e.traits.get('ability') == 'disturbed-flow' for e in ctx['enemies'])
-=======
                 draw_amt = 1
                 if ctx["enemy_type"].ability == "sticky-web":
 
@@ -733,7 +707,7 @@
  main
                     draw_amt = max(0, draw_amt - 1)
                 hero.deck.draw(draw_amt)
->>>>>>> 5d578779
+ main
             ctx.pop("dmg_bonus", None)
             if ctx["enemy_type"].ability == "void-barrier":
                 for e in ctx["enemies"]:
@@ -749,25 +723,18 @@
                     ctx["enemy_type"].ability == "silence" and c.persistent
                 ):
                     c.effect(hero, ctx)
-<<<<<<< HEAD
-                if c.persistent and c.effect and ctx["enemy_type"].ability != "silence":
-=======
- aciabh-codex/implement-game-logic-for-hero-cards-and-monsters
                 if c.persistent == "combat" and c.effect and ctx["enemy_type"].ability != "silence":
                     hero.combat_effects.append((c.effect, c))
                 elif c.persistent == "exchange" and c.effect and ctx["enemy_type"].ability != "silence":
                     hero.exchange_effects.append((c.effect, c))
 
                 if c.persistent and ctx["enemy_type"].ability != "silence" and c.effect:
->>>>>>> 5d578779
+ main
                     if c.persistent == "combat":
                         hero.combat_effects.append((c.effect, c))
                     elif c.persistent == "exchange":
                         hero.exchange_effects.append((c.effect, c))
-<<<<<<< HEAD
-=======
- main
->>>>>>> 5d578779
+ main
                 if c.hymn:
                     hero.active_hymns.append(c)
                 hero.deck.disc.append(c)
@@ -780,19 +747,11 @@
                     delayed_ranged.append(c)
                     continue
                 resolve_attack(hero, c, ctx)
-<<<<<<< HEAD
-                if c.persistent and c.effect and ctx["enemy_type"].ability != "silence":
-                    if c.persistent == "combat":
-                        hero.combat_effects.append((c.effect, c))
-                    elif c.persistent == "exchange":
-                        hero.exchange_effects.append((c.effect, c))
-=======
- aciabh-codex/implement-game-logic-for-hero-cards-and-monsters
                 if c.persistent == "combat" and c.effect and ctx["enemy_type"].ability != "silence":
                     hero.combat_effects.append((c.effect, c))
                 elif c.persistent == "exchange" and c.effect and ctx["enemy_type"].ability != "silence":
                     hero.exchange_effects.append((c.effect, c))
->>>>>>> 5d578779
+ main
                 if c.hymn:
                     hero.active_hymns.append(c)
 
@@ -810,13 +769,8 @@
                 resolve_attack(hero, c, ctx)
                 if c.hymn:
                     hero.active_hymns.append(c)
-<<<<<<< HEAD
-=======
- aciabh-codex/implement-game-logic-for-hero-cards-and-monsters
 
 main
- main
->>>>>>> 5d578779
                 hero.deck.disc.append(c)
             delayed_ranged.clear()
             while ctx["enemies"]:
@@ -824,35 +778,16 @@
                 if not c:
                     break
                 resolve_attack(hero, c, ctx)
-<<<<<<< HEAD
-                if c.persistent and c.effect and ctx["enemy_type"].ability != "silence":
-                    if c.persistent == "combat":
-                        hero.combat_effects.append((c.effect, c))
-                    elif c.persistent == "exchange":
-                        hero.exchange_effects.append((c.effect, c))
-=======
- aciabh-codex/implement-game-logic-for-hero-cards-and-monsters
                 if c.persistent == "combat" and c.effect and ctx["enemy_type"].ability != "silence":
                     hero.combat_effects.append((c.effect, c))
                 elif c.persistent == "exchange" and c.effect and ctx["enemy_type"].ability != "silence":
                     hero.exchange_effects.append((c.effect, c))
->>>>>>> 5d578779
+main
                 if c.hymn:
                     hero.active_hymns.append(c)
                 hero.deck.disc.append(c)
             if not ctx["enemies"]:
                 break
-<<<<<<< HEAD
-            if ctx.get("torment"):
-                hero.hp -= ctx.pop("torment")
-                if hero.hp <= 0:
-                    return False
-            if ctx.get("roots"):
-                hero.hp -= ctx.pop("roots")
-                if hero.hp <= 0:
-                    return False
-=======
-
                 hero.deck.disc.append(c)
             if not ctx["enemies"]:
                 break
@@ -867,20 +802,15 @@
             if ability == "banshee-wail" and ctx.get("banshee_dice", 0) >= 3:
  main
             # Banshee wail damage at end of exchange
->>>>>>> 5d578779
             if (
                 ctx["enemy_type"].ability == "banshee-wail"
                 and ctx.get("banshee_dice", 0) >= 3
             ):
-<<<<<<< HEAD
-=======
- main
->>>>>>> 5d578779
+ main
                 hero.hp -= ctx["banshee_dice"] // 3
                 ctx["banshee_dice"] = 0
                 if hero.hp <= 0:
                     return False
-<<<<<<< HEAD
             if ctx["enemy_type"].ability == "cursed-thorns" and hero.armor_pool > 0:
                 hero.hp -= hero.armor_pool
                 hero.armor_pool = 0
@@ -896,8 +826,6 @@
                 if e.traits.get("ability") == "void-barrier":
                     e.traits["vb_armor"] = 0
                     e.traits["vb_elems"] = set()
-=======
-aciabh-codex/implement-game-logic-for-hero-cards-and-monsters
             if ctx["enemy_type"].ability == "power-sap" and hero.combat_effects:
                 hero.combat_effects.pop(RNG.randrange(len(hero.combat_effects)))
                 if ctx["enemies"]:
@@ -910,7 +838,6 @@
             hero.armor_pool = 0
 
  main
->>>>>>> 5d578779
         if ctx["enemies"] or hero.hp <= 0:
             return False
         hero.gain_fate(1)
